--- conflicted
+++ resolved
@@ -1,26 +1,10 @@
-import json
-
-from asynctest import mock as async_mock, TestCase as AsyncTestCase
+from asynctest import TestCase as AsyncTestCase
 
 from ....messaging.models.base import BaseModelError
 
 from ..vc_record import VCRecord
 
-CONTEXTS = [
-    "https://www.w3.org/2018/credentials/v1",
-    "https://www.w3.org/2018/credentials/examples/v1",
-]
-TYPES = [
-    "https://www.w3.org/2018/credentials/v1/VerifiableCredential",
-    "https://www.w3.org/2018/credentials/examples/v1/UniversityDegreeCredential",
-]
-<<<<<<< HEAD
-issuer_id = "https://example.edu/issuers/14"
-subject_ids = ["did:example:ebfeb1f712ebc6f1c276e12ec21"]
-schema_ids = ["https://example.org/examples/degree.json"]
-given_id = "http://example.edu/credentials/3732"
-tags = {"tag": "value"}
-value = "{}"
+
 sample_json_cred_1 = """
     {
       "vc": {
@@ -114,14 +98,20 @@
         }
     }
 """
-=======
+CONTEXTS = [
+    "https://www.w3.org/2018/credentials/v1",
+    "https://www.w3.org/2018/credentials/examples/v1",
+]
+TYPES = [
+    "https://www.w3.org/2018/credentials/v1/VerifiableCredential",
+    "https://www.w3.org/2018/credentials/examples/v1/UniversityDegreeCredential",
+]
 ISSUER_ID = "https://example.edu/issuers/14"
 SUBJECT_IDS = ["did:example:ebfeb1f712ebc6f1c276e12ec21"]
 SCHEMA_IDS = ["https://example.org/examples/degree.json"]
 GIVEN_ID = "http://example.edu/credentials/3732"
 CRED_TAGS = {"tag": "value"}
 CRED_VALUE = {"...": "..."}
->>>>>>> a169e69f
 
 
 def test_record() -> VCRecord:
@@ -162,12 +152,11 @@
         record_b.contexts.clear()
         assert record_a != record_b
 
-<<<<<<< HEAD
     def test_deserialize(self):
         VCRecord.deserialize_jsonld_cred(sample_json_cred_1)
         VCRecord.deserialize_jsonld_cred(sample_json_cred_2)
         VCRecord.deserialize_jsonld_cred(sample_json_cred_3)
-=======
+
     async def test_serde(self):
         obj = test_record().serialize()
         record = VCRecord.deserialize(obj)
@@ -176,5 +165,4 @@
         obj_x = test_record()
         obj_x.cred_tags = -1  # not a dict
         with self.assertRaises(BaseModelError):
-            obj_x.serialize()
->>>>>>> a169e69f
+            obj_x.serialize()