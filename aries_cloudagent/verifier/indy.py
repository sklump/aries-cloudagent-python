"""Indy verifier implementation."""

from enum import Enum
import json
import logging

import indy.anoncreds
from indy.error import IndyError

from ..messaging.util import canon, encode
from ..ledger.base import BaseLedger

from .base import BaseVerifier

LOGGER = logging.getLogger(__name__)


class PreVerifyResult(Enum):
    """Represent the result of IndyVerifier.pre_verify."""

    OK = "ok"
    INCOMPLETE = "missing essential components"
    ENCODING_MISMATCH = "demonstrates tampering with raw values"


class IndyVerifier(BaseVerifier):
    """Indy verifier class."""

    def __init__(self, ledger: BaseLedger):
        """
        Initialize an IndyVerifier instance.

        Args:
            ledger: ledger instance

        """
        self.ledger = ledger

    def non_revoc_intervals(self, pres_req: dict, pres: dict):
        """
        Remove superfluous non-revocation intervals in presentation request.

        Indy rejects proof requests with non-revocation intervals lining up
        with non-revocable credentials in proof: seek and remove.

        Args:
            pres_req: presentation request
            pres: corresponding presentation

        """

        for (req_proof_key, pres_key) in {
            "revealed_attrs": "requested_attributes",
            "revealed_attr_groups": "requested_attributes",
            "predicates": "requested_predicates",
        }.items():
            for (uuid, spec) in pres["requested_proof"].get(req_proof_key, {}).items():
                if (
                    pres["identifiers"][spec["sub_proof_index"]].get("timestamp")
                    is None
                ):
                    if pres_req[pres_key][uuid].pop("non_revoked", None):
                        LOGGER.warning(
                            (
                                "Amended presentation request (nonce=%s): removed "
                                "non-revocation interval at %s referent "
                                "%s; no corresponding revocable credential in proof"
                            ),
                            pres_req["nonce"],
                            pres_key,
                            uuid,
                        )

        if all(spec.get("timestamp") is None for spec in pres["identifiers"]):
            pres_req.pop("non_revoked", None)
            LOGGER.warning(
                (
                    "Amended presentation request (nonce=%s); removed global "
                    "non-revocation interval; no revocable credentials in proof"
                ),
                pres_req["nonce"],
            )

    async def pre_verify(self, pres_req: dict, pres: dict) -> (PreVerifyResult, str):
        """
        Check for essential components and tampering in presentation.

        Visit encoded attribute values against raw, and predicate bounds,
        in presentation, cross-reference against presentation request.

        Args:
            pres_req: presentation request
            pres: corresponding presentation

        Returns:
            A tuple with `PreVerifyResult` representing the validation result and
            reason text for failure or None for OK.

        """
        if not (
            pres_req
            and "requested_predicates" in pres_req
            and "requested_attributes" in pres_req
        ):
            return (PreVerifyResult.INCOMPLETE, "Incomplete or missing proof request")
        if not pres:
            return (PreVerifyResult.INCOMPLETE, "No proof provided")
        if "requested_proof" not in pres:
            return (PreVerifyResult.INCOMPLETE, "Missing 'requested_proof'")
        if "proof" not in pres:
            return (PreVerifyResult.INCOMPLETE, "Missing 'proof'")

        async with self.ledger:
            for (index, ident) in enumerate(pres["identifiers"]):
                if not ident.get("timestamp"):
                    cred_def_id = ident["cred_def_id"]
                    cred_def = await self.ledger.get_credential_definition(cred_def_id)
                    if cred_def["value"].get("revocation"):
                        return (
                            PreVerifyResult.INCOMPLETE,
                            (
                                f"Missing timestamp in presentation identifier "
                                f"#{index} for cred def id {cred_def_id}"
                            ),
                        )

        for (uuid, req_pred) in pres_req["requested_predicates"].items():
            try:
                canon_attr = canon(req_pred["name"])
                for ge_proof in pres["proof"]["proofs"][
                    pres["requested_proof"]["predicates"][uuid]["sub_proof_index"]
                ]["primary_proof"]["ge_proofs"]:
                    pred = ge_proof["predicate"]
                    if pred["attr_name"] == canon_attr:
                        if pred["value"] != req_pred["p_value"]:
                            return (
                                PreVerifyResult.INCOMPLETE,
                                f"Predicate value != p_value: {pred['attr_name']}",
                            )
                        break
                else:
                    return (
                        PreVerifyResult.INCOMPLETE,
                        f"Missing requested predicate '{uuid}'",
                    )
            except (KeyError, TypeError):
                return (
                    PreVerifyResult.INCOMPLETE,
                    f"Missing requested predicate '{uuid}'",
                )

        revealed_attrs = pres["requested_proof"].get("revealed_attrs", {})
        revealed_groups = pres["requested_proof"].get("revealed_attr_groups", {})
        self_attested = pres["requested_proof"].get("self_attested_attrs", {})
        for (uuid, req_attr) in pres_req["requested_attributes"].items():
            if "name" in req_attr:
                if uuid in revealed_attrs:
                    pres_req_attr_spec = {req_attr["name"]: revealed_attrs[uuid]}
                elif uuid in self_attested:
                    if not req_attr.get("restrictions"):
                        continue
                    else:
                        return (
                            PreVerifyResult.INCOMPLETE,
                            "Attribute with restrictions cannot be self-attested "
                            f"'{req_attr['name']}'",
                        )
                else:
                    return (
                        PreVerifyResult.INCOMPLETE,
                        f"Missing requested attribute '{req_attr['name']}'",
                    )
            elif "names" in req_attr:
                group_spec = revealed_groups.get(uuid)
                if (
                    group_spec is None
                    or "sub_proof_index" not in group_spec
                    or "values" not in group_spec
                ):
                    return (
                        PreVerifyResult.INCOMPLETE,
                        f"Missing requested attribute group '{uuid}'",
                    )
                pres_req_attr_spec = {
                    attr: {
                        "sub_proof_index": group_spec["sub_proof_index"],
                        **group_spec["values"].get(attr),
                    }
                    for attr in req_attr["names"]
                }
            else:
                return (
                    PreVerifyResult.INCOMPLETE,
                    f"Request attribute missing 'name' and 'names': '{uuid}'",
                )

            for (attr, spec) in pres_req_attr_spec.items():
                try:
                    primary_enco = pres["proof"]["proofs"][spec["sub_proof_index"]][
                        "primary_proof"
                    ]["eq_proof"]["revealed_attrs"][canon(attr)]
                except (KeyError, TypeError):
                    return (
                        PreVerifyResult.INCOMPLETE,
                        f"Missing revealed attribute: '{attr}'",
                    )
                if primary_enco != spec["encoded"]:
                    return (
                        PreVerifyResult.ENCODING_MISMATCH,
                        f"Encoded representation mismatch for '{attr}'",
                    )
                if primary_enco != encode(spec["raw"]):
                    return (
                        PreVerifyResult.ENCODING_MISMATCH,
                        f"Encoded representation mismatch for '{attr}'",
                    )

        return (PreVerifyResult.OK, None)

    async def verify_presentation(
        self,
        presentation_request,
        presentation,
        schemas,
        credential_definitions,
        rev_reg_defs,
        rev_reg_entries,
    ) -> bool:
        """
        Verify a presentation.

        Args:
            presentation_request: Presentation request data
            presentation: Presentation data
            schemas: Schema data
            credential_definitions: credential definition data
            rev_reg_defs: revocation registry definitions
            rev_reg_entries: revocation registry entries
        """

<<<<<<< HEAD
        self.non_revoc_intervals(presentation_request, presentation, not rev_reg_defs)
=======
        self.non_revoc_intervals(presentation_request, presentation)
>>>>>>> 026bb5d3

        (pv_result, pv_msg) = await self.pre_verify(presentation_request, presentation)
        if pv_result != PreVerifyResult.OK:
            LOGGER.error(
                f"Presentation on nonce={presentation_request['nonce']} "
                f"cannot be validated: {pv_result.value} [{pv_msg}]"
            )
            return False

        try:
            verified = await indy.anoncreds.verifier_verify_proof(
                json.dumps(presentation_request),
                json.dumps(presentation),
                json.dumps(schemas),
                json.dumps(credential_definitions),
                json.dumps(rev_reg_defs),
                json.dumps(rev_reg_entries),
            )
        except IndyError:
            LOGGER.exception(
                f"Validation of presentation on nonce={presentation_request['nonce']} "
                "failed with error"
            )
            verified = False

        return verified<|MERGE_RESOLUTION|>--- conflicted
+++ resolved
@@ -238,11 +238,7 @@
             rev_reg_entries: revocation registry entries
         """
 
-<<<<<<< HEAD
-        self.non_revoc_intervals(presentation_request, presentation, not rev_reg_defs)
-=======
         self.non_revoc_intervals(presentation_request, presentation)
->>>>>>> 026bb5d3
 
         (pv_result, pv_msg) = await self.pre_verify(presentation_request, presentation)
         if pv_result != PreVerifyResult.OK:
