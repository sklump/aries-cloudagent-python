--- conflicted
+++ resolved
@@ -1,11 +1,7 @@
 """In-memory implementation of BaseWallet interface."""
 
 import asyncio
-<<<<<<< HEAD
 from typing import List, Sequence, Tuple, Union
-=======
-from typing import Sequence, Tuple
->>>>>>> aa9a5c99
 
 from ..core.in_memory import InMemoryProfile
 
