--- conflicted
+++ resolved
@@ -5,14 +5,10 @@
 from ..formats.indy.handler import IndyCredFormatHandler
 from ..formats.ld_proof.handler import LDProofCredFormatHandler
 from .....admin.request_context import AdminRequestContext
-<<<<<<< HEAD
-from .....wallet.base import BaseWallet, DIDInfo
 from .....wallet.key_type import KeyType
 from .....wallet.did_method import DIDMethod
-=======
 from .....wallet.base import BaseWallet
 from .....wallet.did_info import DIDInfo
->>>>>>> 73361c60
 
 from .. import routes as test_module
 
@@ -1159,9 +1155,7 @@
 
     async def test_credential_exchange_send_free_request_no_filter(self):
         self.request.json = async_mock.CoroutineMock(
-            return_value={
-                "comment": "comment"
-            }
+            return_value={"comment": "comment"}
         )
 
         with self.assertRaises(test_module.web.HTTPBadRequest) as context:
