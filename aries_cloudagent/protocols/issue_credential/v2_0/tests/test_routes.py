--- conflicted
+++ resolved
@@ -1235,11 +1235,7 @@
     async def test_credential_exchange_send_free_request_x(self):
         self.request.json = async_mock.CoroutineMock(
             return_value={
-<<<<<<< HEAD
                 "filter": {"ld_proof": LD_PROOF_VC_DETAIL},
-=======
-                "filter": {"ld_proof": {"credential": {}, "options": {}}},
->>>>>>> 28a66c9b
             }
         )
 
@@ -1252,25 +1248,17 @@
         ) as mock_response:
 
             mock_cred_mgr.return_value.create_request = async_mock.CoroutineMock(
-<<<<<<< HEAD
-                side_effect=test_module.LedgerError()
-=======
                 side_effect=[
                     test_module.LedgerError(),
                     test_module.StorageError(),
                 ]
->>>>>>> 28a66c9b
             )
 
             mock_cx_rec = async_mock.MagicMock()
 
-<<<<<<< HEAD
-            with self.assertRaises(test_module.web.HTTPBadRequest):
-=======
             with self.assertRaises(test_module.web.HTTPBadRequest):  # ledger error
                 await test_module.credential_exchange_send_free_request(self.request)
             with self.assertRaises(test_module.web.HTTPBadRequest):  # storage error
->>>>>>> 28a66c9b
                 await test_module.credential_exchange_send_free_request(self.request)
 
     async def test_credential_exchange_issue(self):
