"""Credential exchange admin routes."""

from json.decoder import JSONDecodeError
from typing import Mapping

from aiohttp import web
from aiohttp_apispec import (
    docs,
    match_info_schema,
    querystring_schema,
    request_schema,
    response_schema,
)
from marshmallow import fields, validate, validates_schema, ValidationError

from ....admin.request_context import AdminRequestContext
from ....connections.models.conn_record import ConnRecord
from ....core.profile import Profile
from ....indy.holder import IndyHolderError
from ....indy.issuer import IndyIssuerError
from ....ledger.error import LedgerError
from ....messaging.decorators.attach_decorator import AttachDecorator
from ....messaging.models.base import BaseModelError
from ....messaging.models.openapi import OpenAPISchema
from ....messaging.valid import (
    ENDPOINT,
    INDY_CRED_DEF_ID,
    INDY_DID,
    INDY_SCHEMA_ID,
    INDY_VERSION,
    UUIDFour,
    UUID4,
)
from ....storage.error import StorageError, StorageNotFoundError
from ....wallet.base import BaseWallet
from ....wallet.error import WalletError
from ....utils.outofband import serialize_outofband
from ....utils.tracing import trace_event, get_timer, AdminAPIMessageTracingSchema

from ...problem_report.v1_0 import internal_error

from .manager import V20CredManager, V20CredManagerError
from .message_types import ATTACHMENT_FORMAT, CRED_20_PROPOSAL, SPEC_URI
from .messages.cred_format import V20CredFormat
from .messages.cred_problem_report import ProblemReportReason
from .messages.cred_proposal import V20CredProposal
from .messages.inner.cred_preview import V20CredPreview, V20CredPreviewSchema
from .models.cred_ex_record import V20CredExRecord, V20CredExRecordSchema
from .models.detail.ld_proof import V20CredExRecordLDProofSchema
from .models.detail.indy import V20CredExRecordIndySchema
from .formats.handler import V20CredFormatError
from .formats.ld_proof.models.cred_detail import LDProofVCDetailSchema


class V20IssueCredentialModuleResponseSchema(OpenAPISchema):
    """Response schema for v2.0 Issue Credential Module."""


class V20CredExRecordListQueryStringSchema(OpenAPISchema):
    """Parameters and validators for credential exchange record list query."""

    connection_id = fields.UUID(
        description="Connection identifier",
        required=False,
        example=UUIDFour.EXAMPLE,  # typically but not necessarily a UUID4
    )
    thread_id = fields.UUID(
        description="Thread identifier",
        required=False,
        example=UUIDFour.EXAMPLE,  # typically but not necessarily a UUID4
    )
    role = fields.Str(
        description="Role assigned in credential exchange",
        required=False,
        validate=validate.OneOf(
            [
                getattr(V20CredExRecord, m)
                for m in vars(V20CredExRecord)
                if m.startswith("ROLE_")
            ]
        ),
    )
    state = fields.Str(
        description="Credential exchange state",
        required=False,
        validate=validate.OneOf(
            [
                getattr(V20CredExRecord, m)
                for m in vars(V20CredExRecord)
                if m.startswith("STATE_")
            ]
        ),
    )


class V20CredExRecordDetailSchema(OpenAPISchema):
    """Credential exchange record and any per-format details."""

    cred_ex_record = fields.Nested(
        V20CredExRecordSchema,
        required=False,
        description="Credential exchange record",
    )

    indy = fields.Nested(
        V20CredExRecordIndySchema,
        required=False,
    )
    ld_proof = fields.Nested(
        V20CredExRecordLDProofSchema,
        required=False,
    )


class V20CredExRecordListResultSchema(OpenAPISchema):
    """Result schema for credential exchange record list query."""

    results = fields.List(
        fields.Nested(V20CredExRecordDetailSchema),
        description="Credential exchange records and corresponding detail records",
    )


class V20CredStoreRequestSchema(OpenAPISchema):
    """Request schema for sending a credential store admin message."""

    credential_id = fields.Str(required=False)


class V20CredFilterIndySchema(OpenAPISchema):
    """Indy credential filtration criteria."""

    cred_def_id = fields.Str(
        description="Credential definition identifier",
        required=False,
        **INDY_CRED_DEF_ID,
    )
    schema_id = fields.Str(
        description="Schema identifier", required=False, **INDY_SCHEMA_ID
    )
    schema_issuer_did = fields.Str(
        description="Schema issuer DID", required=False, **INDY_DID
    )
    schema_name = fields.Str(
        description="Schema name", required=False, example="preferences"
    )
    schema_version = fields.Str(
        description="Schema version", required=False, **INDY_VERSION
    )
    issuer_did = fields.Str(
        description="Credential issuer DID", required=False, **INDY_DID
    )


class V20CredFilterSchema(OpenAPISchema):
    """Credential filtration criteria."""

    indy = fields.Nested(
        V20CredFilterIndySchema,
        required=False,
        description="Credential filter for indy",
    )
    ld_proof = fields.Nested(
        LDProofVCDetailSchema,
        required=False,
        description="Credential filter for linked data proof",
    )

    @validates_schema
    def validate_fields(self, data, **kwargs):
        """
        Validate schema fields.

        Data must have indy, ld_proof, or both.

        Args:
            data: The data to validate

        Raises:
            ValidationError: if data has neither indy nor ld_proof

        """
        if not any(f.api in data for f in V20CredFormat.Format):
            raise ValidationError(
                "V20CredFilterSchema requires indy, ld_proof, or both"
            )


class V20IssueCredSchemaCore(AdminAPIMessageTracingSchema):
    """Filter, auto-remove, comment, trace."""

    filter_ = fields.Nested(
        V20CredFilterSchema,
        required=True,
        data_key="filter",
        description="Credential specification criteria by format",
    )
    auto_remove = fields.Bool(
        description=(
            "Whether to remove the credential exchange record on completion "
            "(overrides --preserve-exchange-records configuration setting)"
        ),
        required=False,
    )
    comment = fields.Str(
        description="Human-readable comment", required=False, allow_none=True
    )

    credential_preview = fields.Nested(V20CredPreviewSchema, required=False)

    @validates_schema
    def validate(self, data, **kwargs):
        """Make sure preview is present when indy format is present."""

        if data.get("filter", {}).get("indy") and not data.get("credential_preview"):
            raise ValidationError(
                "Credential preview is required if indy filter is present"
            )


class V20CredFilterLDProofSchema(OpenAPISchema):
    """Credential filtration criteria."""

    ld_proof = fields.Nested(
        LDProofVCDetailSchema,
        required=True,
        description="Credential filter for linked data proof",
    )


class V20CredRequestFreeSchema(AdminAPIMessageTracingSchema):
    """Filter, auto-remove, comment, trace."""

    connection_id = fields.UUID(
        description="Connection identifier",
        required=True,
        example=UUIDFour.EXAMPLE,  # typically but not necessarily a UUID4
    )
    # Request can only start with LD Proof
    filter_ = fields.Nested(
        V20CredFilterLDProofSchema,
        required=True,
        data_key="filter",
        description="Credential specification criteria by format",
    )
    auto_remove = fields.Bool(
        description=(
            "Whether to remove the credential exchange record on completion "
            "(overrides --preserve-exchange-records configuration setting)"
        ),
        required=False,
    )
    comment = fields.Str(
        description="Human-readable comment", required=False, allow_none=True
    )
    trace = fields.Bool(
        description="Whether to trace event (default false)",
        required=False,
        example=False,
    )


class V20CredSendRequestSchema(V20IssueCredSchemaCore):
    """Request schema for sending credential admin message."""

    connection_id = fields.UUID(
        description="Connection identifier",
        required=True,
        example=UUIDFour.EXAMPLE,  # typically but not necessarily a UUID4
    )


class V20CredBoundOfferRequestSchema(OpenAPISchema):
    """Request schema for sending bound credential offer admin message."""

    filter_ = fields.Nested(
        V20CredFilterSchema,
        required=False,
        data_key="filter",
        description="Credential specification criteria by format",
    )
    counter_preview = fields.Nested(
        V20CredPreviewSchema,
        required=False,
        description="Optional content for counter-proposal",
    )

    @validates_schema
    def validate_fields(self, data, **kwargs):
        """Validate schema fields: need both filter and counter_preview or neither."""
        if ("filter_" in data and "indy" in data["filter_"]) ^ (
            "counter_preview" in data
        ):
            raise ValidationError(
                f"V20CredBoundOfferRequestSchema\n{data}\nrequires "
                "both indy filter and counter_preview or neither"
            )


class V20CredOfferRequestSchema(V20IssueCredSchemaCore):
    """Request schema for sending credential offer admin message."""

    connection_id = fields.UUID(
        description="Connection identifier",
        required=True,
        example=UUIDFour.EXAMPLE,  # typically but not necessarily a UUID4
    )
    auto_issue = fields.Bool(
        description=(
            "Whether to respond automatically to credential requests, creating "
            "and issuing requested credentials"
        ),
        required=False,
    )


class V20CreateFreeOfferResultSchema(OpenAPISchema):
    """Result schema for creating free offer."""

    response = fields.Nested(
        V20CredExRecord(),
        description="Credential exchange record",
    )
    oob_url = fields.Str(
        description="Out-of-band URL",
        **ENDPOINT,
    )


class V20CredIssueRequestSchema(OpenAPISchema):
    """Request schema for sending credential issue admin message."""

    comment = fields.Str(
        description="Human-readable comment", required=False, allow_none=True
    )


class V20CredIssueProblemReportRequestSchema(OpenAPISchema):
    """Request schema for sending problem report."""

    description = fields.Str(required=True)


class V20CredIdMatchInfoSchema(OpenAPISchema):
    """Path parameters and validators for request taking credential id."""

    credential_id = fields.Str(
        description="Credential identifier", required=True, example=UUIDFour.EXAMPLE
    )


class V20CredExIdMatchInfoSchema(OpenAPISchema):
    """Path parameters and validators for request taking credential exchange id."""

    cred_ex_id = fields.Str(
        description="Credential exchange identifier", required=True, **UUID4
    )


def _formats_filters(filt_spec: Mapping) -> Mapping:
    """Break out formats and filters for v2.0 cred proposal messages."""

    return (
        {
            "formats": [
                V20CredFormat(
                    attach_id=fmt_api,
                    format_=ATTACHMENT_FORMAT[CRED_20_PROPOSAL][fmt_api],
                )
                for fmt_api in filt_spec
            ],
            "filters_attach": [
                AttachDecorator.data_base64(filt_by_fmt, ident=fmt_api)
                for (fmt_api, filt_by_fmt) in filt_spec.items()
            ],
        }
        if filt_spec
        else {}
    )


async def _get_result_with_details(
    profile: Profile, cred_ex_record: V20CredExRecord
) -> Mapping:
    """Get credential exchange result with detail records."""
    result = {"cred_ex_record": cred_ex_record.serialize()}

    for fmt in V20CredFormat.Format:
        detail_record = await fmt.handler(profile).get_detail_record(
            cred_ex_record.cred_ex_id
        )

        result[fmt.api] = detail_record.serialize() if detail_record else None

    return result


@docs(
    tags=["issue-credential v2.0"],
    summary="Fetch all credential exchange records",
)
@querystring_schema(V20CredExRecordListQueryStringSchema)
@response_schema(V20CredExRecordListResultSchema(), 200, description="")
async def credential_exchange_list(request: web.BaseRequest):
    """
    Request handler for searching credential exchange records.

    Args:
        request: aiohttp request object

    Returns:
        The connection list response

    """
    context: AdminRequestContext = request["context"]
    tag_filter = {}
    if "thread_id" in request.query and request.query["thread_id"] != "":
        tag_filter["thread_id"] = request.query["thread_id"]
    post_filter = {
        k: request.query[k]
        for k in ("connection_id", "role", "state")
        if request.query.get(k, "") != ""
    }

    try:
        async with context.session() as session:
            cred_ex_records = await V20CredExRecord.query(
                session=session,
                tag_filter=tag_filter,
                post_filter_positive=post_filter,
            )

        results = []
        for cxr in cred_ex_records:
            result = await _get_result_with_details(context.profile, cxr)
            results.append(result)

    except (StorageError, BaseModelError) as err:
        raise web.HTTPBadRequest(reason=err.roll_up) from err

    return web.json_response({"results": results})


@docs(
    tags=["issue-credential v2.0"],
    summary="Fetch a single credential exchange record",
)
@match_info_schema(V20CredExIdMatchInfoSchema())
@response_schema(V20CredExRecordDetailSchema(), 200, description="")
async def credential_exchange_retrieve(request: web.BaseRequest):
    """
    Request handler for fetching single credential exchange record.

    Args:
        request: aiohttp request object

    Returns:
        The credential exchange record

    """
    context: AdminRequestContext = request["context"]
    outbound_handler = request["outbound_message_router"]

    cred_ex_id = request.match_info["cred_ex_id"]
    cred_ex_record = None
    try:
        async with context.session() as session:
            cred_ex_record = await V20CredExRecord.retrieve_by_id(session, cred_ex_id)

        result = await _get_result_with_details(context.profile, cred_ex_record)

    except StorageNotFoundError as err:
        raise web.HTTPNotFound(reason=err.roll_up) from err
    except (BaseModelError, StorageError) as err:
        await internal_error(
            err,
            web.HTTPBadRequest,
            cred_ex_record,
            outbound_handler,
            code=ProblemReportReason.ISSUANCE_ABANDONED.value,
        )

    return web.json_response(result)


@docs(
    tags=["issue-credential v2.0"],
    summary="Create credential from attribute values",
)
@request_schema(V20IssueCredSchemaCore())
@response_schema(V20CredExRecordSchema(), 200, description="")
async def credential_exchange_create(request: web.BaseRequest):
    """
    Request handler for creating a credential from attr values.

    The internal credential record will be created without the credential
    being sent to any connection. This can be used in conjunction with
    the `oob` protocols to bind messages to an out of band message.

    Args:
        request: aiohttp request object

    Returns:
        The credential exchange record

    """
    r_time = get_timer()

    context: AdminRequestContext = request["context"]

    body = await request.json()

    comment = body.get("comment")
    preview_spec = body.get("credential_preview")
    filt_spec = body.get("filter")
    auto_remove = body.get("auto_remove")
    if not filt_spec:
        raise web.HTTPBadRequest(reason="Missing filter")
    trace_msg = body.get("trace")

    try:
        # Not all formats use credential preview
        cred_preview = (
            V20CredPreview.deserialize(preview_spec) if preview_spec else None
        )
        cred_proposal = V20CredProposal(
            comment=comment,
            credential_preview=cred_preview,
            **_formats_filters(filt_spec),
        )
        cred_proposal.assign_trace_decorator(
            context.settings,
            trace_msg,
        )

        trace_event(
            context.settings,
            cred_proposal,
            outcome="credential_exchange_create.START",
        )

        cred_manager = V20CredManager(context.profile)
        (cred_ex_record, cred_offer_message) = await cred_manager.prepare_send(
            connection_id=None,
            cred_proposal=cred_proposal,
            auto_remove=auto_remove,
        )
    except (StorageError, BaseModelError) as err:
        raise web.HTTPBadRequest(reason=err.roll_up) from err

    trace_event(
        context.settings,
        cred_offer_message,
        outcome="credential_exchange_create.END",
        perf_counter=r_time,
    )

    return web.json_response(cred_ex_record.serialize())


@docs(
    tags=["issue-credential v2.0"],
    summary="Send holder a credential, automating entire flow",
)
@request_schema(V20CredSendRequestSchema())
@response_schema(V20CredExRecordSchema(), 200, description="")
async def credential_exchange_send(request: web.BaseRequest):
    """
    Request handler for sending credential from issuer to holder from attr values.

    If both issuer and holder are configured for automatic responses, the operation
    ultimately results in credential issue; otherwise, the result waits on the first
    response not automated; the credential exchange record retains state regardless.

    Args:
        request: aiohttp request object

    Returns:
        The credential exchange record

    """
    r_time = get_timer()

    context: AdminRequestContext = request["context"]
    outbound_handler = request["outbound_message_router"]

    body = await request.json()

    comment = body.get("comment")
    connection_id = body.get("connection_id")
    filt_spec = body.get("filter")
    if not filt_spec:
        raise web.HTTPBadRequest(reason="Missing filter")
    preview_spec = body.get("credential_preview")
    auto_remove = body.get("auto_remove")
    trace_msg = body.get("trace")

    conn_record = None
    cred_ex_record = None
    try:
        # Not all formats use credential preview
        cred_preview = (
            V20CredPreview.deserialize(preview_spec) if preview_spec else None
        )
        async with context.session() as session:
            conn_record = await ConnRecord.retrieve_by_id(session, connection_id)
            if not conn_record.is_ready:
                raise web.HTTPForbidden(reason=f"Connection {connection_id} not ready")

        # TODO: why do we create a proposal and then use that to create an offer.
        # Seems easier to just pass the proposal data to the format specific handler
        cred_proposal = V20CredProposal(
            comment=comment,
            credential_preview=cred_preview,
            **_formats_filters(filt_spec),
        )
        cred_proposal.assign_trace_decorator(
            context.settings,
            trace_msg,
        )

        trace_event(
            context.settings,
            cred_proposal,
            outcome="credential_exchange_send.START",
        )

        cred_manager = V20CredManager(context.profile)
        (cred_ex_record, cred_offer_message) = await cred_manager.prepare_send(
            connection_id,
            cred_proposal=cred_proposal,
            auto_remove=auto_remove,
        )
        result = cred_ex_record.serialize()

    except (
        StorageError,
        BaseModelError,
        V20CredManagerError,
        V20CredFormatError,
    ) as err:
        await internal_error(
            err,
            web.HTTPBadRequest,
            cred_ex_record or conn_record,
            outbound_handler,
            code=ProblemReportReason.ISSUANCE_ABANDONED.value,
        )

    await outbound_handler(
        cred_offer_message,
        connection_id=cred_ex_record.connection_id,
    )

    trace_event(
        context.settings,
        cred_offer_message,
        outcome="credential_exchange_send.END",
        perf_counter=r_time,
    )

    return web.json_response(result)


@docs(
    tags=["issue-credential v2.0"],
    summary="Send issuer a credential proposal",
)
@request_schema(V20IssueCredSchemaCore())
@response_schema(V20CredExRecordSchema(), 200, description="")
async def credential_exchange_send_proposal(request: web.BaseRequest):
    """
    Request handler for sending credential proposal.

    Args:
        request: aiohttp request object

    Returns:
        The credential exchange record

    """
    r_time = get_timer()

    context: AdminRequestContext = request["context"]
    outbound_handler = request["outbound_message_router"]

    body = await request.json()

    connection_id = body.get("connection_id")
    comment = body.get("comment")
    preview_spec = body.get("credential_preview")
    filt_spec = body.get("filter")
    if not filt_spec:
        raise web.HTTPBadRequest(reason="Missing filter")
    auto_remove = body.get("auto_remove")
    trace_msg = body.get("trace")

    conn_record = None
    cred_ex_record = None
    try:
        cred_preview = (
            V20CredPreview.deserialize(preview_spec) if preview_spec else None
        )
        async with context.session() as session:
            conn_record = await ConnRecord.retrieve_by_id(session, connection_id)
            if not conn_record.is_ready:
                raise web.HTTPForbidden(reason=f"Connection {connection_id} not ready")

        cred_manager = V20CredManager(context.profile)
        cred_ex_record = await cred_manager.create_proposal(
            connection_id=connection_id,
            auto_remove=auto_remove,
            comment=comment,
            cred_preview=cred_preview,
            trace=trace_msg,
            fmt2filter={
                V20CredFormat.Format.get(fmt_api): filt_by_fmt
                for (fmt_api, filt_by_fmt) in filt_spec.items()
            },
        )

        cred_proposal_message = V20CredProposal.deserialize(
            cred_ex_record.cred_proposal
        )
        result = cred_ex_record.serialize()

    except (BaseModelError, StorageError) as err:
        await internal_error(
            err,
            web.HTTPBadRequest,
            cred_ex_record or conn_record,
            outbound_handler,
            code=ProblemReportReason.ISSUANCE_ABANDONED.value,
        )

    await outbound_handler(cred_proposal_message, connection_id=connection_id)

    trace_event(
        context.settings,
        cred_proposal_message,
        outcome="credential_exchange_send_proposal.END",
        perf_counter=r_time,
    )

    return web.json_response(result)


async def _create_free_offer(
    profile: Profile,
    filt_spec: Mapping = None,
    connection_id: str = None,
    auto_issue: bool = False,
    auto_remove: bool = False,
    preview_spec: dict = None,
    comment: str = None,
    trace_msg: bool = None,
):
    """Create a credential offer and related exchange record."""

    cred_preview = V20CredPreview.deserialize(preview_spec) if preview_spec else None
    cred_proposal = V20CredProposal(
        comment=comment,
        credential_preview=cred_preview,
        **_formats_filters(filt_spec),
    )
    cred_proposal.assign_trace_decorator(
        profile.settings,
        trace_msg,
    )

    cred_ex_record = V20CredExRecord(
        connection_id=connection_id,
        initiator=V20CredExRecord.INITIATOR_SELF,
        role=V20CredExRecord.ROLE_ISSUER,
        cred_proposal=cred_proposal.serialize(),
        auto_issue=auto_issue,
        auto_remove=auto_remove,
        trace=trace_msg,
    )

    cred_manager = V20CredManager(profile)
    (cred_ex_record, cred_offer_message) = await cred_manager.create_offer(
        cred_ex_record,
        comment=comment,
    )

    return (cred_ex_record, cred_offer_message)


@docs(
    tags=["issue-credential v2.0"],
    summary="Create a credential offer, independent of any proposal",
)
@request_schema(V20CredOfferRequestSchema())
@response_schema(V20CreateFreeOfferResultSchema(), 200, description="")
async def credential_exchange_create_free_offer(request: web.BaseRequest):
    """
    Request handler for creating free credential offer.

    Unlike with `send-offer`, this credential exchange is not tied to a specific
    connection. It must be dispatched out-of-band by the controller.

    Args:
        request: aiohttp request object

    Returns:
        The credential exchange record

    """
    r_time = get_timer()

    context: AdminRequestContext = request["context"]
    outbound_handler = request["outbound_message_router"]

    body = await request.json()

    auto_issue = body.get(
        "auto_issue", context.settings.get("debug.auto_respond_credential_request")
    )
    auto_remove = body.get("auto_remove")
    comment = body.get("comment")
    preview_spec = body.get("credential_preview")
    filt_spec = body.get("filter")
    if not filt_spec:
        raise web.HTTPBadRequest(reason="Missing filter")
    connection_id = body.get("connection_id")
    trace_msg = body.get("trace")

    async with context.session() as session:
        wallet = session.inject(BaseWallet)
        if connection_id:
            try:
                conn_record = await ConnRecord.retrieve_by_id(session, connection_id)
                conn_did = await wallet.get_local_did(conn_record.my_did)
            except (WalletError, StorageError) as err:
                raise web.HTTPBadRequest(reason=err.roll_up) from err
        else:
            conn_did = await wallet.get_public_did()
            if not conn_did:
                raise web.HTTPBadRequest(reason="Wallet has no public DID")
            connection_id = None

        did_info = await wallet.get_public_did()
        del wallet

    endpoint = did_info.metadata.get(
        "endpoint", context.settings.get("default_endpoint")
    )
    if not endpoint:
        raise web.HTTPBadRequest(reason="An endpoint for the public DID is required")

    cred_ex_record = None
    try:
        (cred_ex_record, cred_offer_message) = await _create_free_offer(
            context.profile,
            filt_spec,
            connection_id,
            auto_issue,
            auto_remove,
            preview_spec,
            comment,
            trace_msg,
        )

        trace_event(
            context.settings,
            cred_offer_message,
            outcome="credential_exchange_create_free_offer.END",
            perf_counter=r_time,
        )

        oob_url = serialize_outofband(cred_offer_message, conn_did, endpoint)
        result = cred_ex_record.serialize()

    except (
        BaseModelError,
        V20CredManagerError,
        LedgerError,
        V20CredFormatError,
    ) as err:
        await internal_error(
            err,
            web.HTTPBadRequest,
            cred_ex_record or conn_record,
            outbound_handler,
            code=ProblemReportReason.ISSUANCE_ABANDONED.value,
        )

    response = {"record": result, "oob_url": oob_url}
    return web.json_response(response)


@docs(
    tags=["issue-credential v2.0"],
    summary="Send holder a credential offer, independent of any proposal",
)
@request_schema(V20CredOfferRequestSchema())
@response_schema(V20CredExRecordSchema(), 200, description="")
async def credential_exchange_send_free_offer(request: web.BaseRequest):
    """
    Request handler for sending free credential offer.

    An issuer initiates a such a credential offer, free from any
    holder-initiated corresponding credential proposal with preview.

    Args:
        request: aiohttp request object

    Returns:
        The credential exchange record

    """
    r_time = get_timer()

    context: AdminRequestContext = request["context"]
    outbound_handler = request["outbound_message_router"]

    body = await request.json()

    connection_id = body.get("connection_id")
    filt_spec = body.get("filter")
    if not filt_spec:
        raise web.HTTPBadRequest(reason="Missing filter")
    auto_issue = body.get(
        "auto_issue", context.settings.get("debug.auto_respond_credential_request")
    )
    auto_remove = body.get("auto_remove")
    comment = body.get("comment")
    preview_spec = body.get("credential_preview")
    trace_msg = body.get("trace")

    cred_ex_record = None
    conn_record = None
    try:
        async with context.session() as session:
            conn_record = await ConnRecord.retrieve_by_id(session, connection_id)
            if not conn_record.is_ready:
                raise web.HTTPForbidden(reason=f"Connection {connection_id} not ready")

        (cred_ex_record, cred_offer_message,) = await _create_free_offer(
            context.profile,
            filt_spec,
            connection_id,
            auto_issue,
            auto_remove,
            preview_spec,
            comment,
            trace_msg,
        )
        result = cred_ex_record.serialize()

    except (
        BaseModelError,
        IndyIssuerError,
        LedgerError,
        StorageNotFoundError,
        V20CredFormatError,
        V20CredManagerError,
    ) as err:
        await internal_error(
            err,
            web.HTTPBadRequest,
            cred_ex_record or conn_record,
            outbound_handler,
            code=ProblemReportReason.ISSUANCE_ABANDONED.value,
        )

    await outbound_handler(cred_offer_message, connection_id=connection_id)

    trace_event(
        context.settings,
        cred_offer_message,
        outcome="credential_exchange_send_free_offer.END",
        perf_counter=r_time,
    )

    return web.json_response(result)


@docs(
    tags=["issue-credential v2.0"],
    summary="Send holder a credential offer in reference to a proposal with preview",
)
@match_info_schema(V20CredExIdMatchInfoSchema())
@request_schema(V20CredBoundOfferRequestSchema())
@response_schema(V20CredExRecordSchema(), 200, description="")
async def credential_exchange_send_bound_offer(request: web.BaseRequest):
    """
    Request handler for sending bound credential offer.

    A holder initiates this sequence with a credential proposal; this message
    responds with an offer bound to the proposal.

    Args:
        request: aiohttp request object

    Returns:
        The credential exchange record

    """
    r_time = get_timer()

    context: AdminRequestContext = request["context"]
    outbound_handler = request["outbound_message_router"]

    body = await request.json() if request.body_exists else {}
    filt_spec = body.get("filter")
    preview_spec = body.get("counter_preview")

    cred_ex_id = request.match_info["cred_ex_id"]
    cred_ex_record = None
    conn_record = None
    try:
        async with context.session() as session:
            try:
                cred_ex_record = await V20CredExRecord.retrieve_by_id(
                    session,
                    cred_ex_id,
                )
            except StorageNotFoundError as err:
                raise web.HTTPNotFound(reason=err.roll_up) from err

            connection_id = cred_ex_record.connection_id
            if cred_ex_record.state != (
                V20CredExRecord.STATE_PROPOSAL_RECEIVED
            ):  # check state here: manager call creates free offers too
                raise V20CredManagerError(
                    f"Credential exchange record {cred_ex_record.cred_ex_id} "
                    f"in {cred_ex_record.state} state "
                    f"(must be {V20CredExRecord.STATE_PROPOSAL_RECEIVED})"
                )

            conn_record = await ConnRecord.retrieve_by_id(session, connection_id)
            if not conn_record.is_ready:
                raise web.HTTPForbidden(reason=f"Connection {connection_id} not ready")

        cred_manager = V20CredManager(context.profile)
        (cred_ex_record, cred_offer_message) = await cred_manager.create_offer(
            cred_ex_record,
            counter_proposal=V20CredProposal(
                comment=None,
                credential_preview=(V20CredPreview.deserialize(preview_spec)),
                **_formats_filters(filt_spec),
            )
            if preview_spec
            else None,
            comment=None,
        )

        result = cred_ex_record.serialize()

    except (
        BaseModelError,
        IndyIssuerError,
        LedgerError,
        StorageError,
        V20CredManagerError,
        V20CredFormatError,
    ) as err:
        async with context.session() as session:
            await cred_ex_record.save_error_state(session, reason=err.message)
        await internal_error(
            err,
            web.HTTPBadRequest,
            cred_ex_record,
            outbound_handler,
            code=ProblemReportReason.ISSUANCE_ABANDONED.value,
        )

    await outbound_handler(cred_offer_message, connection_id=connection_id)

    trace_event(
        context.settings,
        cred_offer_message,
        outcome="credential_exchange_send_bound_offer.END",
        perf_counter=r_time,
    )

    return web.json_response(result)


@docs(
    tags=["issue-credential v2.0"],
    summary=(
        "Send issuer a credential request not bound to an existing thread."
        " Indy credentials cannot start at a request"
    ),
)
@request_schema(V20CredRequestFreeSchema())
@response_schema(V20CredExRecordSchema(), 200, description="")
async def credential_exchange_send_free_request(request: web.BaseRequest):
    """
    Request handler for sending free credential request.

    Args:
        request: aiohttp request object

    Returns:
        The credential exchange record

    """
    r_time = get_timer()

    context: AdminRequestContext = request["context"]
    outbound_handler = request["outbound_message_router"]

    body = await request.json()

    connection_id = body.get("connection_id")
    comment = body.get("comment")
    filt_spec = body.get("filter")
    if not filt_spec:
        raise web.HTTPBadRequest(reason="Missing filter")
    auto_remove = body.get("auto_remove")
    trace_msg = body.get("trace")

    conn_record = None
    cred_ex_record = None
    try:
        async with context.session() as session:
            try:
                conn_record = await ConnRecord.retrieve_by_id(session, connection_id)
                if not conn_record.is_ready:
                    raise web.HTTPForbidden(
                        reason=f"Connection {connection_id} not ready"
                    )
            except StorageNotFoundError as err:
                raise web.HTTPBadRequest(reason=err.roll_up) from err

        cred_manager = V20CredManager(context.profile)

        cred_proposal = V20CredProposal(
            comment=comment,
            **_formats_filters(filt_spec),
        )

        cred_ex_record = V20CredExRecord(
            connection_id=connection_id,
            auto_remove=auto_remove,
            cred_proposal=cred_proposal.serialize(),
            initiator=V20CredExRecord.INITIATOR_SELF,
            role=V20CredExRecord.ROLE_HOLDER,
            trace=trace_msg,
        )

        (cred_ex_record, cred_request_message) = await cred_manager.create_request(
            cred_ex_record=cred_ex_record,
            holder_did=conn_record.my_did,
            comment=comment,
        )

        result = cred_ex_record.serialize()

    except (
        BaseModelError,
        IndyHolderError,
        LedgerError,
        V20CredManagerError,
    ) as err:
        async with context.session() as session:
            await cred_ex_record.save_error_state(session, reason=err.message)
        await internal_error(
            err,
            web.HTTPBadRequest,
            cred_ex_record,
            outbound_handler,
            code=ProblemReportReason.ISSUANCE_ABANDONED.value,
<<<<<<< HEAD
=======
        )
    except StorageError as err:
        await internal_error(
            err,
            web.HTTPBadRequest,
            cred_ex_record,
            outbound_handler,
            code=ProblemReportReason.ISSUANCE_ABANDONED.value,
>>>>>>> 28a66c9b
        )

    await outbound_handler(cred_request_message, connection_id=connection_id)

    trace_event(
        context.settings,
        cred_request_message,
        outcome="credential_exchange_send_free_request.END",
        perf_counter=r_time,
    )

    return web.json_response(result)


@docs(
    tags=["issue-credential v2.0"],
    summary="Send issuer a credential request",
)
@match_info_schema(V20CredExIdMatchInfoSchema())
@response_schema(V20CredExRecordSchema(), 200, description="")
async def credential_exchange_send_bound_request(request: web.BaseRequest):
    """
    Request handler for sending credential request.

    Args:
        request: aiohttp request object

    Returns:
        The credential exchange record

    """
    r_time = get_timer()

    context: AdminRequestContext = request["context"]
    outbound_handler = request["outbound_message_router"]

    cred_ex_id = request.match_info["cred_ex_id"]

    cred_ex_record = None
    conn_record = None
    try:
        async with context.session() as session:
            try:
                cred_ex_record = await V20CredExRecord.retrieve_by_id(
                    session,
                    cred_ex_id,
                )
            except StorageNotFoundError as err:
                raise web.HTTPNotFound(reason=err.roll_up) from err

            connection_id = cred_ex_record.connection_id
            conn_record = await ConnRecord.retrieve_by_id(session, connection_id)
            if not conn_record.is_ready:
                raise web.HTTPForbidden(reason=f"Connection {connection_id} not ready")

        cred_manager = V20CredManager(context.profile)
        (cred_ex_record, cred_request_message) = await cred_manager.create_request(
            cred_ex_record,
            conn_record.my_did,
        )

        result = cred_ex_record.serialize()

    except (
        BaseModelError,
        IndyHolderError,
        LedgerError,
        StorageError,
        V20CredFormatError,
        V20CredManagerError,
    ) as err:
        await internal_error(
            err,
            web.HTTPBadRequest,
            cred_ex_record,
            outbound_handler,
            code=ProblemReportReason.ISSUANCE_ABANDONED.value,
        )

    await outbound_handler(cred_request_message, connection_id=connection_id)

    trace_event(
        context.settings,
        cred_request_message,
        outcome="credential_exchange_send_bound_request.END",
        perf_counter=r_time,
    )

    return web.json_response(result)


@docs(
    tags=["issue-credential v2.0"],
    summary="Send holder a credential",
)
@match_info_schema(V20CredExIdMatchInfoSchema())
@request_schema(V20CredIssueRequestSchema())
@response_schema(V20CredExRecordDetailSchema(), 200, description="")
async def credential_exchange_issue(request: web.BaseRequest):
    """
    Request handler for sending credential.

    Args:
        request: aiohttp request object

    Returns:
        The credential exchange record

    """
    r_time = get_timer()

    context: AdminRequestContext = request["context"]
    outbound_handler = request["outbound_message_router"]

    body = await request.json()
    comment = body.get("comment")

    cred_ex_id = request.match_info["cred_ex_id"]

    cred_ex_record = None
    conn_record = None
    try:
        async with context.session() as session:
            try:
                cred_ex_record = await V20CredExRecord.retrieve_by_id(
                    session,
                    cred_ex_id,
                )
            except StorageNotFoundError as err:
                raise web.HTTPNotFound(reason=err.roll_up) from err
            connection_id = cred_ex_record.connection_id

            conn_record = await ConnRecord.retrieve_by_id(session, connection_id)
            if not conn_record.is_ready:
                raise web.HTTPForbidden(reason=f"Connection {connection_id} not ready")

        cred_manager = V20CredManager(context.profile)
        (cred_ex_record, cred_issue_message) = await cred_manager.issue_credential(
            cred_ex_record,
            comment=comment,
        )

        result = await _get_result_with_details(context.profile, cred_ex_record)

    except (
        BaseModelError,
        IndyIssuerError,
        LedgerError,
        StorageError,
        V20CredFormatError,
        V20CredManagerError,
    ) as err:
        async with context.session() as session:
            await cred_ex_record.save_error_state(session, reason=err.message)
        await internal_error(
            err,
            web.HTTPBadRequest,
            cred_ex_record,
            outbound_handler,
            code=ProblemReportReason.ISSUANCE_ABANDONED.value,
        )

    await outbound_handler(cred_issue_message, connection_id=connection_id)

    trace_event(
        context.settings,
        cred_issue_message,
        outcome="credential_exchange_issue.END",
        perf_counter=r_time,
    )

    return web.json_response(result)


@docs(
    tags=["issue-credential v2.0"],
    summary="Store a received credential",
)
@match_info_schema(V20CredExIdMatchInfoSchema())
@request_schema(V20CredStoreRequestSchema())
@response_schema(V20CredExRecordDetailSchema(), 200, description="")
async def credential_exchange_store(request: web.BaseRequest):
    """
    Request handler for storing credential.

    Args:
        request: aiohttp request object

    Returns:
        The credential exchange record

    """
    r_time = get_timer()

    context: AdminRequestContext = request["context"]
    outbound_handler = request["outbound_message_router"]

    try:
        body = await request.json() or {}
        cred_id = body.get("credential_id")
    except JSONDecodeError:
        cred_id = None

    cred_ex_id = request.match_info["cred_ex_id"]
    cred_ex_record = None
    conn_record = None
    try:
        async with context.session() as session:
            try:
                cred_ex_record = await V20CredExRecord.retrieve_by_id(
                    session,
                    cred_ex_id,
                )
            except StorageNotFoundError as err:
                raise web.HTTPNotFound(reason=err.roll_up) from err

            connection_id = cred_ex_record.connection_id
            conn_record = await ConnRecord.retrieve_by_id(session, connection_id)
            if not conn_record.is_ready:
                raise web.HTTPForbidden(reason=f"Connection {connection_id} not ready")

        cred_manager = V20CredManager(context.profile)
        cred_ex_record = await cred_manager.store_credential(cred_ex_record, cred_id)

        (
            cred_ex_record,
            cred_ack_message,
        ) = await cred_manager.send_cred_ack(cred_ex_record)

        # We first need to retrieve the the cred_ex_record with detail record
        # as the record may be auto removed
        result = await _get_result_with_details(context.profile, cred_ex_record)

    except (
        BaseModelError,
        IndyHolderError,
        StorageError,
        V20CredFormatError,
        V20CredManagerError,
    ) as err:
        # protocol finished OK: do not set cred ex record state null
        await internal_error(
            err,
            web.HTTPBadRequest,
            cred_ex_record,
            outbound_handler,
            code=ProblemReportReason.ISSUANCE_ABANDONED.value,
        )

    trace_event(
        context.settings,
        cred_ack_message,
        outcome="credential_exchange_store.END",
        perf_counter=r_time,
    )

    return web.json_response(result)


@docs(
    tags=["issue-credential v2.0"],
    summary="Remove an existing credential exchange record",
)
@match_info_schema(V20CredExIdMatchInfoSchema())
@response_schema(V20IssueCredentialModuleResponseSchema(), 200, description="")
async def credential_exchange_remove(request: web.BaseRequest):
    """
    Request handler for removing a credential exchange record.

    Args:
        request: aiohttp request object

    """
    context: AdminRequestContext = request["context"]
    outbound_handler = request["outbound_message_router"]

    cred_ex_id = request.match_info["cred_ex_id"]
    try:
        cred_manager = V20CredManager(context.profile)
        await cred_manager.delete_cred_ex_record(cred_ex_id)
    except StorageNotFoundError as err:
        await internal_error(
            err,
            web.HTTPNotFound,
            None,
            outbound_handler,
            code=ProblemReportReason.ISSUANCE_ABANDONED.value,
        )
    except StorageError as err:
        await internal_error(
            err,
            web.HTTPBadRequest,
            None,
            outbound_handler,
            code=ProblemReportReason.ISSUANCE_ABANDONED.value,
        )

    return web.json_response({})


@docs(
    tags=["issue-credential v2.0"],
    summary="Send a problem report for credential exchange",
)
@match_info_schema(V20CredExIdMatchInfoSchema())
@request_schema(V20CredIssueProblemReportRequestSchema())
@response_schema(V20IssueCredentialModuleResponseSchema(), 200, description="")
async def credential_exchange_problem_report(request: web.BaseRequest):
    """
    Request handler for sending problem report.

    Args:
        request: aiohttp request object

    """
    context: AdminRequestContext = request["context"]
    outbound_handler = request["outbound_message_router"]

    cred_ex_id = request.match_info["cred_ex_id"]
    body = await request.json()

    cred_manager = V20CredManager(context.profile)

    try:
        async with context.session() as session:
            cred_ex_record = await V20CredExRecord.retrieve_by_id(session, cred_ex_id)
        report = await cred_manager.create_problem_report(
            cred_ex_record,
            body["description"],
        )
    except StorageNotFoundError as err:
        await internal_error(
            err,
            web.HTTPNotFound,
            None,
            outbound_handler,
            code=ProblemReportReason.ISSUANCE_ABANDONED.value,
        )
    except StorageError as err:
        await internal_error(
            err,
            web.HTTPBadRequest,
            cred_ex_record,
            outbound_handler,
            code=ProblemReportReason.ISSUANCE_ABANDONED.value,
        )

    await outbound_handler(report, connection_id=cred_ex_record.connection_id)

    return web.json_response({})


async def register(app: web.Application):
    """Register routes."""

    app.add_routes(
        [
            web.get(
                "/issue-credential-2.0/records",
                credential_exchange_list,
                allow_head=False,
            ),
            web.get(
                "/issue-credential-2.0/records/{cred_ex_id}",
                credential_exchange_retrieve,
                allow_head=False,
            ),
            web.post("/issue-credential-2.0/create", credential_exchange_create),
            web.post("/issue-credential-2.0/send", credential_exchange_send),
            web.post(
                "/issue-credential-2.0/send-proposal", credential_exchange_send_proposal
            ),
            web.post(
                "/issue-credential-2.0/send-offer", credential_exchange_send_free_offer
            ),
            web.post(
                "/issue-credential-2.0/send-request",
                credential_exchange_send_free_request,
            ),
            web.post(
                "/issue-credential-2.0/records/{cred_ex_id}/send-offer",
                credential_exchange_send_bound_offer,
            ),
            web.post(
                "/issue-credential-2.0/records/{cred_ex_id}/send-request",
                credential_exchange_send_bound_request,
            ),
            web.post(
                "/issue-credential-2.0/records/{cred_ex_id}/issue",
                credential_exchange_issue,
            ),
            web.post(
                "/issue-credential-2.0/records/{cred_ex_id}/store",
                credential_exchange_store,
            ),
            web.post(
                "/issue-credential-2.0/records/{cred_ex_id}/problem-report",
                credential_exchange_problem_report,
            ),
            web.delete(
                "/issue-credential-2.0/records/{cred_ex_id}",
                credential_exchange_remove,
            ),
        ]
    )


def post_process_routes(app: web.Application):
    """Amend swagger API."""

    # Add top-level tags description
    if "tags" not in app._state["swagger_dict"]:
        app._state["swagger_dict"]["tags"] = []
    app._state["swagger_dict"]["tags"].append(
        {
            "name": "issue-credential v2.0",
            "description": "Credential issue v2.0",
            "externalDocs": {"description": "Specification", "url": SPEC_URI},
        }
    )<|MERGE_RESOLUTION|>--- conflicted
+++ resolved
@@ -1165,8 +1165,6 @@
             cred_ex_record,
             outbound_handler,
             code=ProblemReportReason.ISSUANCE_ABANDONED.value,
-<<<<<<< HEAD
-=======
         )
     except StorageError as err:
         await internal_error(
@@ -1175,7 +1173,6 @@
             cred_ex_record,
             outbound_handler,
             code=ProblemReportReason.ISSUANCE_ABANDONED.value,
->>>>>>> 28a66c9b
         )
 
     await outbound_handler(cred_request_message, connection_id=connection_id)
