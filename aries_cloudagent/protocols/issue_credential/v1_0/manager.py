--- conflicted
+++ resolved
@@ -488,7 +488,7 @@
                 issuer_rev_regs = await IssuerRevRegRecord.query_by_cred_def_id(
                     self.context,
                     credential_exchange_record.credential_definition_id,
-                    state=IssuerRevRegRecord.STATE_ACTIVE,
+                    state=IssuerRevRegRecord.STATE_ACTIVE
                 )
                 if not issuer_rev_regs:
                     raise CredentialManagerError(
@@ -497,17 +497,10 @@
                         )
                     )
 
-<<<<<<< HEAD
-                registry = await issuer_rev_regs[0].get_registry()  # any active rev reg
-                credential_exchange_record.revoc_reg_id = (
-                    issuer_rev_regs[0].revoc_reg_id
-                )
-=======
                 registry = await issuer_rev_regs[0].get_registry()
                 credential_exchange_record.revoc_reg_id = issuer_rev_regs[
                     0
                 ].revoc_reg_id
->>>>>>> e7359efe
                 tails_path = registry.tails_local_path
             else:
                 tails_path = None
@@ -689,9 +682,30 @@
 
         return credential_exchange_record
 
-    # TODO make this take rr_id, cr_id instead
+    async def query_revocable(
+        self,
+        cred_def_id: str,
+        credential_values: Mapping[str, str]
+    ):
+        """
+        Query revocable credentials by attribute values.
+
+        Args:
+            cred_def_id: credential definition identifier
+            credential_values: credential values to match
+
+        """
+        issuer: BaseIssuer = await self.context.inject(BaseIssuer)
+        return await issuer.query_revocable(
+            cred_def_id,
+            credential_values
+        )
+
     async def revoke_credential(
-        self, credential_exchange_record: V10CredentialExchange, publish: bool = False
+        self,
+        rev_reg_id: str,
+        cred_rev_id: str,
+        publish: bool = False
     ):
         """
         Revoke a previously-issued credential.
@@ -699,34 +713,27 @@
         Optionally, publish the corresponding revocation registry delta to the ledger.
 
         Args:
-            credential_exchange_record: the active credential exchange
+            rev_reg_id: revocation registry id
+            cred_rev_id: credential revocation id
             publish: whether to publish the resulting revocation registry delta
 
         """
-        assert (
-            credential_exchange_record.revocation_id
-            and credential_exchange_record.revoc_reg_id
-        )
         issuer: BaseIssuer = await self.context.inject(BaseIssuer)
 
         revoc = IndyRevocation(self.context)
-        registry_record = await revoc.get_issuer_rev_reg_record(
-            credential_exchange_record.revoc_reg_id
-        )
+        registry_record = await revoc.get_issuer_rev_reg_record(rev_reg_id)
         if not registry_record:
             raise CredentialManagerError(
-                "No revocation registry record found for id {}".format(
-                    credential_exchange_record.revoc_reg_id
-                )
+                f"No revocation registry record found for id {rev_reg_id}"
             )
 
         if publish:
             # create entry and send to ledger
             delta = json.loads(
                 await issuer.revoke_credential(
-                    registry_record.revoc_reg_id,
+                    rev_reg_id,
                     registry_record.tails_local_path,
-                    credential_exchange_record.revocation_id,
+                    cred_rev_id
                 )
             )
 
@@ -735,18 +742,9 @@
                 await registry_record.publish_registry_entry(self.context)
         else:
             await registry_record.mark_pending(
-                self.context, credential_exchange_record.revocation_id
-            )
-
-        credential_exchange_record.state = V10CredentialExchange.STATE_REVOKED
-        await credential_exchange_record.save(
-            self.context,
-            reason="Revoked credential {} ({}) on revocation registry {}".format(
-                credential_exchange_record.revocation_id,
-                "published" if publish else "marked pending",
-                credential_exchange_record.revoc_reg_id
-            )
-        )
+                self.context,
+                cred_rev_id
+            )
 
     async def publish_pending_revocations(self) -> Mapping[Text, Sequence[Text]]:
         """
@@ -771,11 +769,10 @@
                     )
                 )
                 if delta:
-                    net_delta = (
-                        await issuer.merge_revocation_registry_deltas(net_delta, delta)
-                        if net_delta
-                        else delta
-                    )
+                    net_delta = await issuer.merge_revocation_registry_deltas(
+                        net_delta,
+                        delta
+                    ) if net_delta else delta
 
             registry_record.revoc_reg_entry = net_delta
             await registry_record.publish_registry_entry(self.context)
