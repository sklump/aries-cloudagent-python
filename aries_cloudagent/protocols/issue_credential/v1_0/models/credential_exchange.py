"""Aries#0036 v1.0 credential exchange information with non-secrets storage."""

from typing import Any, Mapping, Union

from marshmallow import fields, validate

from .....core.profile import ProfileSession
from .....indy.sdk.artifacts import UNENCRYPTED_TAGS
from .....indy.sdk.artifacts.cred_precis import IndyCredInfo, IndyCredInfoSchema
from .....indy.sdk.artifacts.cred import IndyCredential, IndyCredentialSchema
from .....indy.sdk.artifacts.cred_abstract import (
    IndyCredAbstract,
    IndyCredAbstractSchema,
)
from .....indy.sdk.artifacts.cred_request import IndyCredRequest, IndyCredRequestSchema
from .....messaging.models import serial
from .....messaging.models.base_record import BaseExchangeRecord, BaseExchangeSchema
from .....messaging.valid import (
    INDY_CRED_DEF_ID,
    INDY_CRED_REV_ID,
    INDY_REV_REG_ID,
    INDY_SCHEMA_ID,
    UUIDFour,
)


from ..messages.credential_offer import CredentialOffer, CredentialOfferSchema
from ..messages.credential_proposal import CredentialProposal, CredentialProposalSchema


class V10CredentialExchange(BaseExchangeRecord):
    """Represents an Aries#0036 credential exchange."""

    class Meta:
        """CredentialExchange metadata."""

        schema_class = "V10CredentialExchangeSchema"

    RECORD_TYPE = "credential_exchange_v10"
    RECORD_ID_NAME = "credential_exchange_id"
<<<<<<< HEAD
    WEBHOOK_TOPIC = "issue_credential"
    TAG_NAMES = {"~thread_id"} if UNENCRYPTED_TAGS else {"thread_id"}
=======
    RECORD_TOPIC = "issue_credential"
    TAG_NAMES = {"~thread_id"} if unencrypted_tags else {"thread_id"}
>>>>>>> aa9a5c99

    INITIATOR_SELF = "self"
    INITIATOR_EXTERNAL = "external"
    ROLE_ISSUER = "issuer"
    ROLE_HOLDER = "holder"

    STATE_PROPOSAL_SENT = "proposal_sent"
    STATE_PROPOSAL_RECEIVED = "proposal_received"
    STATE_OFFER_SENT = "offer_sent"
    STATE_OFFER_RECEIVED = "offer_received"
    STATE_REQUEST_SENT = "request_sent"
    STATE_REQUEST_RECEIVED = "request_received"
    STATE_ISSUED = "credential_issued"
    STATE_CREDENTIAL_RECEIVED = "credential_received"
    STATE_ACKED = "credential_acked"

    def __init__(
        self,
        *,
        credential_exchange_id: str = None,
        connection_id: str = None,
        thread_id: str = None,
        parent_thread_id: str = None,
        initiator: str = None,
        role: str = None,
        state: str = None,
        credential_definition_id: str = None,
        schema_id: str = None,
        # credential proposal message (_dict for backward compatibility)
        credential_proposal_dict: Union[CredentialProposal, Mapping] = None,
        credential_offer_dict: Union[CredentialOffer, Mapping] = None,  # message
        credential_offer: Union[IndyCredAbstract, Mapping] = None,  # indy cred offer
        credential_request: Union[IndyCredRequest, Mapping] = None,  # indy cred request
        credential_request_metadata: Mapping = None,
        credential_id: str = None,
        raw_credential: Union[IndyCredential, Mapping] = None,  # indy cred as received
        credential: Union[IndyCredInfo, Mapping] = None,  # indy cred as stored
        revoc_reg_id: str = None,
        revocation_id: str = None,
        auto_offer: bool = False,
        auto_issue: bool = False,
        auto_remove: bool = True,
        error_msg: str = None,
        trace: bool = False,
        **kwargs,
    ):
        """Initialize a new V10CredentialExchange."""
        super().__init__(credential_exchange_id, state, trace=trace, **kwargs)
        self._id = credential_exchange_id
        self.connection_id = connection_id
        self.thread_id = thread_id
        self.parent_thread_id = parent_thread_id
        self.initiator = initiator
        self.role = role
        self.state = state
        self.credential_definition_id = credential_definition_id
        self.schema_id = schema_id
        self.credential_proposal_dict = serial(credential_proposal_dict)
        self.credential_offer_dict = serial(credential_offer_dict)
        self.credential_offer = serial(credential_offer)
        self.credential_request = serial(credential_request)
        self.credential_request_metadata = credential_request_metadata
        self.credential_id = credential_id
        self.raw_credential = serial(raw_credential)
        self.credential = serial(credential)
        self.revoc_reg_id = revoc_reg_id
        self.revocation_id = revocation_id
        self.auto_offer = auto_offer
        self.auto_issue = auto_issue
        self.auto_remove = auto_remove
        self.error_msg = error_msg
        self.trace = trace

    @property
    def credential_exchange_id(self) -> str:
        """Accessor for the ID associated with this exchange."""
        return self._id

    @property
    def record_value(self) -> dict:
        """Accessor for the JSON record value generated for this credential exchange."""
        return {
            prop: getattr(self, prop)
            for prop in (
                "connection_id",
                "credential_proposal_dict",
                "credential_offer_dict",
                "credential_offer",
                "credential_request",
                "credential_request_metadata",
                "error_msg",
                "auto_offer",
                "auto_issue",
                "auto_remove",
                "raw_credential",
                "credential",
                "parent_thread_id",
                "initiator",
                "credential_definition_id",
                "schema_id",
                "credential_id",
                "revoc_reg_id",
                "revocation_id",
                "role",
                "state",
                "trace",
            )
        }

    @classmethod
    async def retrieve_by_connection_and_thread(
        cls, session: ProfileSession, connection_id: str, thread_id: str
    ) -> "V10CredentialExchange":
        """Retrieve a credential exchange record by connection and thread ID."""
        cache_key = f"credential_exchange_ctidx::{connection_id}::{thread_id}"
        record_id = await cls.get_cached_key(session, cache_key)
        if record_id:
            record = await cls.retrieve_by_id(session, record_id)
        else:
            record = await cls.retrieve_by_tag_filter(
                session,
                {"thread_id": thread_id},
                {"connection_id": connection_id} if connection_id else None,
            )
            await cls.set_cached_key(session, cache_key, record.credential_exchange_id)
        return record

    def __eq__(self, other: Any) -> bool:
        """Comparison between records."""
        return super().__eq__(other)


class V10CredentialExchangeSchema(BaseExchangeSchema):
    """Schema to allow serialization/deserialization of credential exchange records."""

    class Meta:
        """V10CredentialExchangeSchema metadata."""

        model_class = V10CredentialExchange

    credential_exchange_id = fields.Str(
        required=False,
        description="Credential exchange identifier",
        example=UUIDFour.EXAMPLE,
    )
    connection_id = fields.Str(
        required=False, description="Connection identifier", example=UUIDFour.EXAMPLE
    )
    thread_id = fields.Str(
        required=False, description="Thread identifier", example=UUIDFour.EXAMPLE
    )
    parent_thread_id = fields.Str(
        required=False, description="Parent thread identifier", example=UUIDFour.EXAMPLE
    )
    initiator = fields.Str(
        required=False,
        description="Issue-credential exchange initiator: self or external",
        example=V10CredentialExchange.INITIATOR_SELF,
        validate=validate.OneOf(["self", "external"]),
    )
    role = fields.Str(
        required=False,
        description="Issue-credential exchange role: holder or issuer",
        example=V10CredentialExchange.ROLE_ISSUER,
        validate=validate.OneOf(["holder", "issuer"]),
    )
    state = fields.Str(
        required=False,
        description="Issue-credential exchange state",
        example=V10CredentialExchange.STATE_ACKED,
    )
    credential_definition_id = fields.Str(
        required=False,
        description="Credential definition identifier",
        **INDY_CRED_DEF_ID,
    )
    schema_id = fields.Str(
        required=False, description="Schema identifier", **INDY_SCHEMA_ID
    )
    credential_proposal_dict = fields.Nested(
        CredentialProposalSchema(),
        required=False,
        description="Credential proposal message",
    )
    credential_offer_dict = fields.Nested(
        CredentialOfferSchema(),
        required=False,
        description="Credential offer message",
    )
    credential_offer = fields.Nested(
        IndyCredAbstractSchema(),
        required=False,
        description="(Indy) credential offer",
    )
    credential_request = fields.Nested(
        IndyCredRequestSchema(),
        required=False,
        description="(Indy) credential request",
    )
    credential_request_metadata = fields.Dict(
        required=False,
        keys=fields.Str(),
        description="(Indy) credential request metadata",
    )
    credential_id = fields.Str(
        required=False, description="Credential identifier", example=UUIDFour.EXAMPLE
    )
    raw_credential = fields.Nested(
        IndyCredentialSchema(),
        required=False,
        description="Credential as received, prior to storage in holder wallet",
    )
    credential = fields.Nested(
        IndyCredInfoSchema(),
        required=False,
        description="Credential as stored",
    )
    auto_offer = fields.Bool(
        required=False,
        description="Holder choice to accept offer in this credential exchange",
        example=False,
    )
    auto_issue = fields.Bool(
        required=False,
        description="Issuer choice to issue to request in this credential exchange",
        example=False,
    )
    auto_remove = fields.Bool(
        required=False,
        default=True,
        description=(
            "Issuer choice to remove this credential exchange record when complete"
        ),
        example=False,
    )
    error_msg = fields.Str(
        required=False,
        description="Error message",
        example="credential definition identifier is not set in proposal",
    )
    revoc_reg_id = fields.Str(
        required=False,
        description="Revocation registry identifier",
        **INDY_REV_REG_ID,
    )
    revocation_id = fields.Str(
        required=False,
        description="Credential identifier within revocation registry",
        **INDY_CRED_REV_ID,
    )<|MERGE_RESOLUTION|>--- conflicted
+++ resolved
@@ -23,7 +23,6 @@
     UUIDFour,
 )
 
-
 from ..messages.credential_offer import CredentialOffer, CredentialOfferSchema
 from ..messages.credential_proposal import CredentialProposal, CredentialProposalSchema
 
@@ -38,13 +37,8 @@
 
     RECORD_TYPE = "credential_exchange_v10"
     RECORD_ID_NAME = "credential_exchange_id"
-<<<<<<< HEAD
-    WEBHOOK_TOPIC = "issue_credential"
+    RECORD_TOPIC = "issue_credential"
     TAG_NAMES = {"~thread_id"} if UNENCRYPTED_TAGS else {"thread_id"}
-=======
-    RECORD_TOPIC = "issue_credential"
-    TAG_NAMES = {"~thread_id"} if unencrypted_tags else {"thread_id"}
->>>>>>> aa9a5c99
 
     INITIATOR_SELF = "self"
     INITIATOR_EXTERNAL = "external"
