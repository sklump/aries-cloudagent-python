"""Classes to manage connections."""

import asyncio
import json
import logging

from typing import Mapping, Sequence, Optional

from aries_cloudagent.protocols.coordinate_mediation.v1_0.manager import (
    MediationManager,
)

from ....connections.base_manager import BaseConnectionManager
from ....connections.models.conn_record import ConnRecord
from ....connections.util import mediation_record_if_id
from ....core.error import BaseError
from ....core.profile import ProfileSession
from ....indy.holder import IndyHolder
from ....messaging.responder import BaseResponder
from ....messaging.decorators.attach_decorator import AttachDecorator
from ....ledger.base import BaseLedger
from ....ledger.error import LedgerError
from ....multitenant.manager import MultitenantManager
from ....storage.error import StorageNotFoundError
from ....transport.inbound.receipt import MessageReceipt
from ....wallet.base import BaseWallet
from ....wallet.util import naked_to_did_key, b64_to_bytes, did_key_to_naked

from ...connections.v1_0.manager import ConnectionManager
from ...connections.v1_0.messages.connection_invitation import ConnectionInvitation
from ...didcomm_prefix import DIDCommPrefix
from ...didexchange.v1_0.manager import DIDXManager
from ...issue_credential.v1_0.models.credential_exchange import V10CredentialExchange
from ...issue_credential.v2_0.messages.cred_offer import V20CredOffer
from ...issue_credential.v2_0.models.cred_ex_record import V20CredExRecord
from ...present_proof.v1_0.manager import PresentationManager
from ...present_proof.v1_0.message_types import PRESENTATION_REQUEST
from ...present_proof.v1_0.messages.presentation_proposal import PresentationProposal
from ...present_proof.v1_0.models.presentation_exchange import V10PresentationExchange
from ...present_proof.v1_0.util.indy import indy_proof_req_preview2indy_requested_creds

from .messages.invitation import HSProto, InvitationMessage
from .messages.problem_report import ProblemReport
from .messages.reuse import HandshakeReuse
from .messages.reuse_accept import HandshakeReuseAccept
from .messages.service import Service as ServiceMessage
from .models.invitation import InvitationRecord


class OutOfBandManagerError(BaseError):
    """Out of band error."""


class OutOfBandManagerNotImplementedError(BaseError):
    """Out of band error for unimplemented functionality."""


class OutOfBandManager(BaseConnectionManager):
    """Class for managing out of band messages."""

    def __init__(self, session: ProfileSession):
        """
        Initialize a OutOfBandManager.

        Args:
            session: The profile session for this out of band manager
        """
        self._session = session
        self._logger = logging.getLogger(__name__)
        super().__init__(self._session)

    @property
    def session(self) -> ProfileSession:
        """
        Accessor for the current profile session.

        Returns:
            The profile session for this connection manager

        """
        return self._session

    async def create_invitation(
        self,
        my_label: str = None,
        my_endpoint: str = None,
        auto_accept: bool = None,
        public: bool = False,
        hs_protos: Sequence[HSProto] = None,
        multi_use: bool = False,
        alias: str = None,
        attachments: Sequence[Mapping] = None,
        metadata: dict = None,
        mediation_id: str = None,
    ) -> InvitationRecord:
        """
        Generate new connection invitation.

        This interaction represents an out-of-band communication channel. In the future
        and in practice, these sort of invitations will be received over any number of
        channels such as SMS, Email, QR Code, NFC, etc.

        Args:
            my_label: label for this connection
            my_endpoint: endpoint where other party can reach me
            auto_accept: auto-accept a corresponding connection request
                (None to use config)
            public: set to create an invitation from the public DID
            hs_protos: list of handshake protocols to include
            multi_use: set to True to create an invitation for multiple-use connection
            alias: optional alias to apply to connection for later use
            attachments: list of dicts in form of {"id": ..., "type": ...}

        Returns:
            Invitation record

        """
        mediation_mgr = MediationManager(self._session.profile)
        mediation_record = await mediation_record_if_id(
            self._session,
            mediation_id,
            or_default=True,
        )
        keylist_updates = None

        if not (hs_protos or attachments):
            raise OutOfBandManagerError(
                "Invitation must include handshake protocols, "
                "request attachments, or both"
            )

        wallet = self._session.inject(BaseWallet)

        # Multitenancy setup
        multitenant_mgr = self._session.inject(MultitenantManager, required=False)
        wallet_id = self._session.settings.get("wallet.id")
        public_did = None

        accept = bool(
            auto_accept
            or (
                auto_accept is None
                and self._session.settings.get("debug.auto_accept_requests")
            )
        )
        if public:
            if multi_use:
                raise OutOfBandManagerError(
                    "Cannot create public invitation with multi_use"
                )
            if metadata:
                raise OutOfBandManagerError(
                    "Cannot store metadata on public invitations"
                )

        message_attachments = []
        for atch in attachments or []:
            a_type = atch.get("type")
            a_id = atch.get("id")

            if a_type == "credential-offer":
                try:
                    cred_ex_rec = await V10CredentialExchange.retrieve_by_id(
                        self._session,
                        a_id,
                    )
                    message_attachments.append(
                        InvitationMessage.wrap_message(
                            cred_ex_rec.credential_offer_dict
                        )
                    )
                except StorageNotFoundError:
                    cred_ex_rec = await V20CredExRecord.retrieve_by_id(
                        self._session,
                        a_id,
                    )
                    message_attachments.append(
                        InvitationMessage.wrap_message(
                            V20CredOffer.deserialize(
                                cred_ex_rec.cred_offer
                            ).offer()  # default to indy format: will change for DIF
                        )
                    )
            elif a_type == "present-proof":
                pres_ex_rec = await V10PresentationExchange.retrieve_by_id(
                    self._session,
                    a_id,
                )
                message_attachments.append(
                    InvitationMessage.wrap_message(
                        pres_ex_rec.presentation_request_dict
                    )
                )
            else:
                raise OutOfBandManagerError(f"Unknown attachment type: {a_type}")

        handshake_protocols = [
            DIDCommPrefix.qualify_current(hsp.name) for hsp in hs_protos or []
        ] or None
        if public:
            if not self._session.settings.get("public_invites"):
                raise OutOfBandManagerError("Public invitations are not enabled")

            public_did = await wallet.get_public_did()
            if not public_did:
                raise OutOfBandManagerError(
                    "Cannot create public invitation with no public DID"
                )

            invi_msg = InvitationMessage(  # create invitation message
                label=my_label or self._session.settings.get("default_label"),
                handshake_protocols=handshake_protocols,
                request_attach=message_attachments,
                service=[f"did:sov:{public_did.did}"],
            )
<<<<<<< HEAD

=======
            keylist_updates = await mediation_mgr.add_key(
                public_did.verkey, keylist_updates
            )
>>>>>>> d0a21a55
            ledger = self._session.inject(BaseLedger)
            try:
                async with ledger:
                    base_url = await ledger.get_endpoint_for_did(public_did.did)
                    invi_url = invi_msg.to_url(base_url)
            except LedgerError as ledger_x:
                raise OutOfBandManagerError(
                    "Error getting endpoint for public DID "
                    f"{public_did.did}: {ledger_x}"
                )

            conn_rec = ConnRecord(  # create connection record
                invitation_key=public_did.verkey,
                invitation_msg_id=invi_msg._id,
                their_role=ConnRecord.Role.REQUESTER.rfc23,
                state=ConnRecord.State.INVITATION.rfc23,
                accept=ConnRecord.ACCEPT_AUTO if accept else ConnRecord.ACCEPT_MANUAL,
                alias=alias,
            )

            await conn_rec.save(self._session, reason="Created new invitation")
            await conn_rec.attach_invitation(self._session, invi_msg)

            if multitenant_mgr and wallet_id:  # add mapping for multitenant relay
                await multitenant_mgr.add_key(
                    wallet_id, public_did.verkey, skip_if_exists=True
                )

        else:
            invitation_mode = (
                ConnRecord.INVITATION_MODE_MULTI
                if multi_use
                else ConnRecord.INVITATION_MODE_ONCE
            )

            if not my_endpoint:
                my_endpoint = self._session.settings.get("default_endpoint")

            # Create and store new invitation key
            connection_key = await wallet.create_signing_key()
            keylist_updates = await mediation_mgr.add_key(
                connection_key.verkey, keylist_updates
            )
            # Add mapping for multitenant relay
            if multitenant_mgr and wallet_id:
                await multitenant_mgr.add_key(wallet_id, connection_key.verkey)

            # Create connection record
            conn_rec = ConnRecord(
                invitation_key=connection_key.verkey,
                their_role=ConnRecord.Role.REQUESTER.rfc23,
                state=ConnRecord.State.INVITATION.rfc23,
                accept=ConnRecord.ACCEPT_AUTO if accept else ConnRecord.ACCEPT_MANUAL,
                invitation_mode=invitation_mode,
                alias=alias,
            )
            await conn_rec.save(self._session, reason="Created new invitation")

            routing_keys = []
            # The base wallet can act as a mediator for all tenants
            if multitenant_mgr and wallet_id:
                base_mediation_record = await multitenant_mgr.get_default_mediator()

                if base_mediation_record:
                    routing_keys = base_mediation_record.routing_keys
                    my_endpoint = base_mediation_record.endpoint

                    # If we use a mediator for the base wallet we don't
                    # need to register the key at the subwallet mediator
                    # because it only needs to know the key of the base mediator
                    # sub wallet mediator -> base wallet mediator -> agent
                    keylist_updates = None
            if mediation_record:
                routing_keys = [*routing_keys, *mediation_record.routing_keys]
                my_endpoint = mediation_record.endpoint

                # Save that this invitation was created with mediation
                await conn_rec.metadata_set(
                    self._session, "mediation", {"id": mediation_id}
                )

                if keylist_updates:
                    responder = self._session.inject(BaseResponder, required=False)
                    await responder.send(
                        keylist_updates, connection_id=mediation_record.connection_id
                    )
            routing_keys = [
                key if len(key.split(":")) == 3 else naked_to_did_key(key)
                for key in routing_keys
            ]
            # Create connection invitation message
            # Note: Need to split this into two stages to support inbound routing
            # of invitations
            # Would want to reuse create_did_document and convert the result
            invi_msg = InvitationMessage(
                label=my_label or self._session.settings.get("default_label"),
                handshake_protocols=handshake_protocols,
                request_attach=message_attachments,
                service=[
                    ServiceMessage(
                        _id="#inline",
                        _type="did-communication",
                        recipient_keys=[naked_to_did_key(connection_key.verkey)],
                        service_endpoint=my_endpoint,
                        routing_keys=routing_keys,
                    )
                ],
            )
            invi_url = invi_msg.to_url()

<<<<<<< HEAD
            conn_rec = ConnRecord(  # create connection record
                invitation_key=connection_key.verkey,
                invitation_msg_id=invi_msg._id,
                their_role=ConnRecord.Role.REQUESTER.rfc23,
                state=ConnRecord.State.INVITATION.rfc23,
                accept=ConnRecord.ACCEPT_AUTO if accept else ConnRecord.ACCEPT_MANUAL,
                invitation_mode=invitation_mode,
                alias=alias,
            )

            await conn_rec.save(self._session, reason="Created new invitation")
=======
            # Update connection record
            conn_rec.invitation_msg_id = invi_msg._id
            await conn_rec.save(self._session, reason="Added Invitation")
>>>>>>> d0a21a55
            await conn_rec.attach_invitation(self._session, invi_msg)

            if metadata:
                for key, value in metadata.items():
                    await conn_rec.metadata_set(self._session, key, value)

        return InvitationRecord(  # for return via admin API, not storage
            state=InvitationRecord.STATE_INITIAL,
            invi_msg_id=invi_msg._id,
            invitation=invi_msg.serialize(),
            invitation_url=invi_url,
            public_did=public_did,
        )

    async def receive_invitation(
        self,
        invi_msg: InvitationMessage,
        use_existing_connection: bool = True,
        auto_accept: bool = None,
        alias: str = None,
        mediation_id: str = None,
    ) -> dict:
        """Receive an out of band invitation message."""

        ledger: BaseLedger = self._session.inject(BaseLedger)

        if mediation_id:
            try:
                await mediation_record_if_id(self._session, mediation_id)
            except StorageNotFoundError:
                mediation_id = None

        # There must be exactly 1 service entry
        if len(invi_msg.service_blocks) + len(invi_msg.service_dids) != 1:
            raise OutOfBandManagerError("service array must have exactly one element")

        if not (invi_msg.request_attach or invi_msg.handshake_protocols):
            raise OutOfBandManagerError(
                "Invitation must specify handshake_protocols, request_attach, or both"
            )
        # Get the single service item
        if len(invi_msg.service_blocks) >= 1:
            service = invi_msg.service_blocks[0]
            public_did = None
        else:
            # If it's in the did format, we need to convert to a full service block
            # An existing connection can only be reused based on a public DID
            # in an out-of-band message.
            # https://github.com/hyperledger/aries-rfcs/tree/master/features/0434-outofband
            service_did = invi_msg.service_dids[0]
            async with ledger:
                verkey = await ledger.get_key_for_did(service_did)
                did_key = naked_to_did_key(verkey)
                endpoint = await ledger.get_endpoint_for_did(service_did)
            public_did = service_did.split(":")[-1]
            service = ServiceMessage.deserialize(
                {
                    "id": "#inline",
                    "type": "did-communication",
                    "recipientKeys": [did_key],
                    "routingKeys": [],
                    "serviceEndpoint": endpoint,
                }
            )

        unq_handshake_protos = [
            HSProto.get(hsp)
            for hsp in dict.fromkeys(
                [
                    DIDCommPrefix.unqualify(proto)
                    for proto in invi_msg.handshake_protocols
                ]
            )
        ]

        # Reuse Connection - only if started by an invitation with Public DID
        conn_rec = None
        if public_did is not None:  # invite has public DID: seek existing connection
            tag_filter = {}
            post_filter = {}
            # post_filter["state"] = ConnRecord.State.COMPLETED.rfc160
            post_filter["their_public_did"] = public_did
            conn_rec = await self.find_existing_connection(
                tag_filter=tag_filter, post_filter=post_filter
            )
        if conn_rec is not None:
            num_included_protocols = len(unq_handshake_protos)
            num_included_req_attachments = len(invi_msg.request_attach)
            # Handshake_Protocol included Request_Attachment
            # not included Use_Existing_Connection Yes
            if (
                num_included_protocols >= 1
                and num_included_req_attachments == 0
                and use_existing_connection
            ):
                await self.create_handshake_reuse_message(
                    invi_msg=invi_msg,
                    conn_record=conn_rec,
                )
                try:
                    await asyncio.wait_for(
                        self.check_reuse_msg_state(
                            conn_rec=conn_rec,
                        ),
                        15,
                    )
                    await conn_rec.metadata_delete(
                        session=self._session, key="reuse_msg_id"
                    )
                    if (
                        await conn_rec.metadata_get(self._session, "reuse_msg_state")
                        == "not_accepted"
                    ):
                        conn_rec = None
                    else:
                        await conn_rec.metadata_delete(
                            session=self._session, key="reuse_msg_state"
                        )
                except asyncio.TimeoutError:
                    # If no reuse_accepted or problem_report message was received within
                    # the 15s timeout then a new connection to be created
                    await conn_rec.metadata_delete(
                        session=self._session, key="reuse_msg_id"
                    )
                    await conn_rec.metadata_delete(
                        session=self._session, key="reuse_msg_state"
                    )
                    conn_rec.state = ConnRecord.State.ABANDONED.rfc160
                    await conn_rec.save(self._session, reason="Sent connection request")
                    conn_rec = None
            # Inverse of the following cases
            # Handshake_Protocol not included
            # Request_Attachment included
            # Use_Existing_Connection Yes
            # Handshake_Protocol included
            # Request_Attachment included
            # Use_Existing_Connection Yes
            elif not (
                (
                    num_included_protocols == 0
                    and num_included_req_attachments >= 1
                    and use_existing_connection
                )
                or (
                    num_included_protocols >= 1
                    and num_included_req_attachments >= 1
                    and use_existing_connection
                )
            ):
                conn_rec = None
        if conn_rec is None:
            if not unq_handshake_protos:
                raise OutOfBandManagerError(
                    (
                        "No existing connection exists and "
                        "handshake_protocol is missing"
                    )
                )
            # Create a new connection
            for proto in unq_handshake_protos:
                if proto is HSProto.RFC23:
                    didx_mgr = DIDXManager(self._session)
                    conn_rec = await didx_mgr.receive_invitation(
                        invitation=invi_msg,
                        their_public_did=public_did,
                        auto_accept=auto_accept,
                        mediation_id=mediation_id,
                    )
                elif proto is HSProto.RFC160:
                    service.recipient_keys = [
                        did_key_to_naked(key) for key in service.recipient_keys or []
                    ]
                    service.routing_keys = [
                        did_key_to_naked(key) for key in service.routing_keys
                    ] or []
                    connection_invitation = ConnectionInvitation.deserialize(
                        {
                            "@id": invi_msg._id,
                            "@type": DIDCommPrefix.qualify_current(proto.name),
                            "label": invi_msg.label,
                            "recipientKeys": service.recipient_keys,
                            "serviceEndpoint": service.service_endpoint,
                            "routingKeys": service.routing_keys,
                        }
                    )
                    conn_mgr = ConnectionManager(self._session)
                    conn_rec = await conn_mgr.receive_invitation(
                        invitation=connection_invitation,
                        their_public_did=public_did,
                        auto_accept=auto_accept,
                        mediation_id=mediation_id,
                    )
                if conn_rec is not None:
                    break

        # Request Attach
        if len(invi_msg.request_attach) >= 1 and conn_rec is not None:
            req_attach = invi_msg.request_attach[0]
            if isinstance(req_attach, AttachDecorator):
                if req_attach.data is not None:
                    req_attach_type = req_attach.data.json["@type"]
                    if DIDCommPrefix.unqualify(req_attach_type) == PRESENTATION_REQUEST:
                        proof_present_mgr = PresentationManager(self._session)
                        indy_proof_request = json.loads(
                            b64_to_bytes(
                                req_attach.data.json["request_presentations~attach"][0][
                                    "data"
                                ]["base64"]
                            )
                        )
                        present_request_msg = req_attach.data.json
                        service_deco = {}
                        oob_invi_service = service.serialize()
                        service_deco["recipientKeys"] = oob_invi_service.get(
                            "recipientKeys"
                        )
                        service_deco["routingKeys"] = oob_invi_service.get(
                            "routingKeys"
                        )
                        service_deco["serviceEndpoint"] = oob_invi_service.get(
                            "serviceEndpoint"
                        )
                        present_request_msg["~service"] = service_deco
                        presentation_ex_record = V10PresentationExchange(
                            connection_id=conn_rec.connection_id,
                            thread_id=present_request_msg["@id"],
                            initiator=V10PresentationExchange.INITIATOR_EXTERNAL,
                            role=V10PresentationExchange.ROLE_PROVER,
                            presentation_request=indy_proof_request,
                            presentation_request_dict=present_request_msg,
                            auto_present=self._session.context.settings.get(
                                "debug.auto_respond_presentation_request"
                            ),
                            trace=(invi_msg._trace is not None),
                        )

                        presentation_ex_record.presentation_request = indy_proof_request
                        presentation_ex_record = (
                            await proof_present_mgr.receive_request(
                                presentation_ex_record
                            )
                        )
                        if presentation_ex_record.auto_present:
                            presentation_preview = None
                            if presentation_ex_record.presentation_proposal_dict:
                                exchange_pres_proposal = PresentationProposal.deserialize(
                                    presentation_ex_record.presentation_proposal_dict
                                )
                                presentation_preview = (
                                    exchange_pres_proposal.presentation_proposal
                                )

                            try:
                                req_creds = (
                                    await indy_proof_req_preview2indy_requested_creds(
                                        indy_proof_request,
                                        presentation_preview,
                                        holder=self._session.inject(IndyHolder),
                                    )
                                )
                            except ValueError as err:
                                self._logger.warning(f"{err}")
                                return

                            (
                                presentation_ex_record,
                                presentation_message,
                            ) = await proof_present_mgr.create_presentation(
                                presentation_exchange_record=presentation_ex_record,
                                requested_credentials=req_creds,
                                comment=(
                                    "auto-presented for proof request nonce={}".format(
                                        indy_proof_request["nonce"]
                                    )
                                ),
                            )
                            responder = self._session.inject(
                                BaseResponder, required=False
                            )
                            connection_targets = await self.fetch_connection_targets(
                                connection=conn_rec
                            )
                            if presentation_message is None:
                                raise OutOfBandManagerError(
                                    "No presentation for proof request nonce={}".format(
                                        indy_proof_request["nonce"]
                                    )
                                )
                            else:
                                if responder:
                                    await responder.send(
                                        message=presentation_message,
                                        target_list=connection_targets,
                                    )
                                return presentation_message.serialize()
                        else:
                            raise OutOfBandManagerError(
                                (
                                    "auto_present setting in configuration is"
                                    " set to false. Cannot respond automatically"
                                    " to presentation requests, building"
                                )
                            )
                    else:
                        raise OutOfBandManagerError(
                            (
                                "Unsupported request~attach type, "
                                "only request-presentation is supported"
                            )
                        )
            else:
                raise OutOfBandManagerError("request~attach is not properly formatted")
        else:
            return conn_rec.serialize()

    async def find_existing_connection(
        self,
        tag_filter: dict,
        post_filter: dict,
    ) -> Optional[ConnRecord]:
        """
        Find existing ConnRecord.

        Args:
            tag_filter: The filter dictionary to apply
            post_filter: Additional value filters to apply matching positively,
                with sequence values specifying alternatives to match (hit any)

        Returns:
            ConnRecord or None

        """
        conn_records = await ConnRecord.query(
            self._session,
            tag_filter=tag_filter,
            post_filter_positive=post_filter,
            alt=True,
        )
        if not conn_records:
            return None
        else:
            for conn_rec in conn_records:
                if conn_rec.state == "active":
                    return conn_rec
            return None

    async def check_reuse_msg_state(
        self,
        conn_rec: ConnRecord,
    ):
        """
        Check reuse message state from the ConnRecord Metadata.

        Args:
            conn_rec: The required ConnRecord with updated metadata

        Returns:

        """
        received = False
        while not received:
            if (
                not await conn_rec.metadata_get(self._session, "reuse_msg_state")
                == "initial"
            ):
                received = True
        return

    async def create_handshake_reuse_message(
        self,
        invi_msg: InvitationMessage,
        conn_record: ConnRecord,
    ) -> None:
        """
        Create and Send a Handshake Reuse message under RFC 0434.

        Args:
            invi_msg: OOB Invitation Message
            service: Service block extracted from the OOB invitation

        Returns:

        Raises:
            OutOfBandManagerError: If there is an issue creating or
            sending the OOB invitation

        """
        try:
            # ID of Out-of-Band invitation to use as a pthid
            # pthid = invi_msg._id
            pthid = conn_record.invitation_msg_id
            reuse_msg = HandshakeReuse()
            thid = reuse_msg._id
            reuse_msg.assign_thread_id(thid=thid, pthid=pthid)
            connection_targets = await self.fetch_connection_targets(
                connection=conn_record
            )
            responder = self._session.inject(BaseResponder, required=False)
            if responder:
                await responder.send(
                    message=reuse_msg,
                    target_list=connection_targets,
                )
                await conn_record.metadata_set(
                    session=self._session, key="reuse_msg_id", value=reuse_msg._id
                )
                await conn_record.metadata_set(
                    session=self._session, key="reuse_msg_state", value="initial"
                )
        except Exception as err:
            raise OutOfBandManagerError(
                f"Error on creating and sending a handshake reuse message: {err}"
            )

    async def receive_reuse_message(
        self,
        reuse_msg: HandshakeReuse,
        receipt: MessageReceipt,
    ) -> None:
        """
        Receive and process a HandshakeReuse message under RFC 0434.

        Process a `HandshakeReuse` message by looking up
        the connection records using the MessageReceipt sender DID.

        Args:
            reuse_msg: The `HandshakeReuse` to process
            receipt: The message receipt

        Returns:

        Raises:
            OutOfBandManagerError: If the existing connection is not active
            or the connection does not exists

        """
        try:
            invi_msg_id = reuse_msg._thread.pthid
            reuse_msg_id = reuse_msg._thread.thid
            tag_filter = {}
            post_filter = {}
            # post_filter["state"] = "active"
            # tag_filter["their_did"] = receipt.sender_did
            post_filter["invitation_msg_id"] = invi_msg_id
            conn_record = await self.find_existing_connection(
                tag_filter=tag_filter, post_filter=post_filter
            )
            responder = self._session.inject(BaseResponder, required=False)
            if conn_record is not None:
                # For ConnRecords created using did-exchange
                reuse_accept_msg = HandshakeReuseAccept()
                reuse_accept_msg.assign_thread_id(thid=reuse_msg_id, pthid=invi_msg_id)
                connection_targets = await self.fetch_connection_targets(
                    connection=conn_record
                )
                if responder:
                    await responder.send(
                        message=reuse_accept_msg,
                        target_list=connection_targets,
                    )
                # This is not required as now we attaching the invitation_msg_id
                # using original invitation [from existing connection]
                #
                # Delete the ConnRecord created; re-use existing connection
                # invi_id_post_filter = {}
                # invi_id_post_filter["invitation_msg_id"] = invi_msg_id
                # conn_rec_to_delete = await self.find_existing_connection(
                #     tag_filter={},
                #     post_filter=invi_id_post_filter,
                # )
                # if conn_rec_to_delete is not None:
                #     if conn_record.connection_id != conn_rec_to_delete.connection_id:
                #         await conn_rec_to_delete.delete_record(session=self._session)
            else:
                conn_record = await self.find_existing_connection(
                    tag_filter={"their_did": receipt.sender_did}, post_filter={}
                )
                # Problem Report is redundant in this case as with no active
                # connection, it cannot reach the invitee any way
                if conn_record is not None:
                    # For ConnRecords created using RFC 0160 connections
                    reuse_accept_msg = HandshakeReuseAccept()
                    reuse_accept_msg.assign_thread_id(
                        thid=reuse_msg_id, pthid=invi_msg_id
                    )
                    connection_targets = await self.fetch_connection_targets(
                        connection=conn_record
                    )
                    if responder:
                        await responder.send(
                            message=reuse_accept_msg,
                            target_list=connection_targets,
                        )
        except StorageNotFoundError:
            raise OutOfBandManagerError(
                (f"No existing ConnRecord found for OOB Invitee, {receipt.sender_did}"),
            )

    async def receive_reuse_accepted_message(
        self,
        reuse_accepted_msg: HandshakeReuseAccept,
        receipt: MessageReceipt,
        conn_record: ConnRecord,
    ) -> None:
        """
        Receive and process a HandshakeReuseAccept message under RFC 0434.

        Process a `HandshakeReuseAccept` message by updating the ConnRecord metadata
        state to `accepted`.

        Args:
            reuse_accepted_msg: The `HandshakeReuseAccept` to process
            receipt: The message receipt

        Returns:

        Raises:
            OutOfBandManagerError: if there is an error in processing the
            HandshakeReuseAccept message

        """
        try:
            invi_msg_id = reuse_accepted_msg._thread.pthid
            thread_reuse_msg_id = reuse_accepted_msg._thread.thid
            conn_reuse_msg_id = await conn_record.metadata_get(
                session=self._session, key="reuse_msg_id"
            )
            assert thread_reuse_msg_id == conn_reuse_msg_id
            await conn_record.metadata_set(
                session=self._session, key="reuse_msg_state", value="accepted"
            )
        except Exception as e:
            raise OutOfBandManagerError(
                (
                    (
                        "Error processing reuse accepted message "
                        f"for OOB invitation {invi_msg_id}, {e}"
                    )
                )
            )

    async def receive_problem_report(
        self,
        problem_report: ProblemReport,
        receipt: MessageReceipt,
        conn_record: ConnRecord,
    ) -> None:
        """
        Receive and process a ProblemReport message from the inviter to invitee.

        Process a `ProblemReport` message by updating  the ConnRecord metadata
        state to `not_accepted`.

        Args:
            problem_report: The `ProblemReport` to process
            receipt: The message receipt

        Returns:

        Raises:
            OutOfBandManagerError: if there is an error in processing the
            HandshakeReuseAccept message

        """
        try:
            invi_msg_id = problem_report._thread.pthid
            thread_reuse_msg_id = problem_report._thread.thid
            conn_reuse_msg_id = await conn_record.metadata_get(
                session=self._session, key="reuse_msg_id"
            )
            assert thread_reuse_msg_id == conn_reuse_msg_id
            await conn_record.metadata_set(
                session=self._session, key="reuse_msg_state", value="not_accepted"
            )
        except Exception as e:
            raise OutOfBandManagerError(
                (
                    (
                        "Error processing problem report message "
                        f"for OOB invitation {invi_msg_id}, {e}"
                    )
                )
            )<|MERGE_RESOLUTION|>--- conflicted
+++ resolved
@@ -213,13 +213,9 @@
                 request_attach=message_attachments,
                 service=[f"did:sov:{public_did.did}"],
             )
-<<<<<<< HEAD
-
-=======
             keylist_updates = await mediation_mgr.add_key(
                 public_did.verkey, keylist_updates
             )
->>>>>>> d0a21a55
             ledger = self._session.inject(BaseLedger)
             try:
                 async with ledger:
@@ -276,7 +272,7 @@
                 invitation_mode=invitation_mode,
                 alias=alias,
             )
-            await conn_rec.save(self._session, reason="Created new invitation")
+            await conn_rec.save(self._session, reason="Created new connection")
 
             routing_keys = []
             # The base wallet can act as a mediator for all tenants
@@ -330,23 +326,9 @@
             )
             invi_url = invi_msg.to_url()
 
-<<<<<<< HEAD
-            conn_rec = ConnRecord(  # create connection record
-                invitation_key=connection_key.verkey,
-                invitation_msg_id=invi_msg._id,
-                their_role=ConnRecord.Role.REQUESTER.rfc23,
-                state=ConnRecord.State.INVITATION.rfc23,
-                accept=ConnRecord.ACCEPT_AUTO if accept else ConnRecord.ACCEPT_MANUAL,
-                invitation_mode=invitation_mode,
-                alias=alias,
-            )
-
-            await conn_rec.save(self._session, reason="Created new invitation")
-=======
             # Update connection record
             conn_rec.invitation_msg_id = invi_msg._id
             await conn_rec.save(self._session, reason="Added Invitation")
->>>>>>> d0a21a55
             await conn_rec.attach_invitation(self._session, invi_msg)
 
             if metadata:
