"""Action menu admin routes."""

import logging

from aiohttp import web
from aiohttp_apispec import docs, match_info_schema, request_schema

from marshmallow import fields

from ....admin.request_context import AdminRequestContext
from ....connections.models.conn_record import ConnRecord
from ....messaging.models.base import BaseModelError
from ....messaging.models.openapi import OpenAPISchema
from ....messaging.valid import UUIDFour
from ....storage.error import StorageError, StorageNotFoundError

from .messages.menu import Menu
from .messages.menu_request import MenuRequest
from .messages.perform import Perform
from .models.menu_option import MenuOptionSchema
from .util import MENU_RECORD_TYPE, retrieve_connection_menu, save_connection_menu

LOGGER = logging.getLogger(__name__)


class PerformRequestSchema(OpenAPISchema):
    """Request schema for performing a menu action."""

    name = fields.Str(description="Menu option name", example="Query")
    params = fields.Dict(
        description=("Input parameter values"),
        required=False,
        keys=fields.Str(example="parameter"),  # marshmallow/apispec v3.0 ignores
        values=fields.Str(example=UUIDFour.EXAMPLE),
    )


class MenuJsonSchema(OpenAPISchema):
    """Matches MenuSchema but without the inherited AgentMessage properties."""

    title = fields.Str(
        required=False,
        description="Menu title",
        example="My Menu",
    )
    description = fields.Str(
        required=False,
        description="Introductory text for the menu",
        example="User preferences for window settings",
    )
    errormsg = fields.Str(
        required=False,
        description="Optional error message to display in menu header",
        example="Error: item not present",
    )
    options = fields.List(
        fields.Nested(MenuOptionSchema),
        required=True,
        description="List of menu options",
    )


class SendMenuSchema(OpenAPISchema):
    """Request schema for sending a menu to a connection."""

    menu = fields.Nested(
        MenuJsonSchema(),
        required=True,
        description="Menu to send to connection",
    )


class ConnIdMatchInfoSchema(OpenAPISchema):
    """Path parameters and validators for request taking connection id."""

    conn_id = fields.Str(
        description="Connection identifier", required=True, example=UUIDFour.EXAMPLE
    )


@docs(
    tags=["action-menu"], summary="Close the active menu associated with a connection"
)
@match_info_schema(ConnIdMatchInfoSchema())
async def actionmenu_close(request: web.BaseRequest):
    """
    Request handler for closing the menu associated with a connection.

    Args:
        request: aiohttp request object

    """
<<<<<<< HEAD
    context = request["context"]
=======
    context: AdminRequestContext = request["context"]
>>>>>>> 39066289
    connection_id = request.match_info["conn_id"]

    menu = await retrieve_connection_menu(connection_id, context)
    if not menu:
        raise web.HTTPNotFound(
            reason=f"No {MENU_RECORD_TYPE} record found for connection {connection_id}"
        )

    try:
        await save_connection_menu(None, connection_id, context)
    except StorageError as err:
        raise web.HTTPBadRequest(reason=err.roll_up) from err

    return web.json_response({})


@docs(tags=["action-menu"], summary="Fetch the active menu")
@match_info_schema(ConnIdMatchInfoSchema())
async def actionmenu_fetch(request: web.BaseRequest):
    """
    Request handler for fetching the previously-received menu for a connection.

    Args:
        request: aiohttp request object

    """
<<<<<<< HEAD
    context = request["context"]
=======
    context: AdminRequestContext = request["context"]
>>>>>>> 39066289
    connection_id = request.match_info["conn_id"]

    menu = await retrieve_connection_menu(connection_id, context)
    result = {"result": menu.serialize() if menu else None}
    return web.json_response(result)


@docs(tags=["action-menu"], summary="Perform an action associated with the active menu")
@match_info_schema(ConnIdMatchInfoSchema())
@request_schema(PerformRequestSchema())
async def actionmenu_perform(request: web.BaseRequest):
    """
    Request handler for performing a menu action.

    Args:
        request: aiohttp request object

    """
<<<<<<< HEAD
    context = request["context"]
=======
    context: AdminRequestContext = request["context"]
>>>>>>> 39066289
    connection_id = request.match_info["conn_id"]
    outbound_handler = request["outbound_message_router"]
    params = await request.json()

    try:
        connection = await ConnRecord.retrieve_by_id(context, connection_id)
    except StorageNotFoundError as err:
        raise web.HTTPNotFound(reason=err.roll_up) from err

    if connection.is_ready:
        msg = Perform(name=params["name"], params=params.get("params"))
        await outbound_handler(msg, connection_id=connection_id)
        return web.json_response({})

    raise web.HTTPForbidden(reason=f"Connection {connection_id} not ready")


@docs(tags=["action-menu"], summary="Request the active menu")
@match_info_schema(ConnIdMatchInfoSchema())
async def actionmenu_request(request: web.BaseRequest):
    """
    Request handler for requesting a menu from the connection target.

    Args:
        request: aiohttp request object

    """
<<<<<<< HEAD
    context = request["context"]
=======
    context: AdminRequestContext = request["context"]
>>>>>>> 39066289
    connection_id = request.match_info["conn_id"]
    outbound_handler = request["outbound_message_router"]

    try:
        connection = await ConnRecord.retrieve_by_id(context, connection_id)
    except StorageNotFoundError as err:
        LOGGER.debug("Connection not found for action menu request: %s", connection_id)
        raise web.HTTPNotFound(reason=err.roll_up) from err

    if connection.is_ready:
        msg = MenuRequest()
        await outbound_handler(msg, connection_id=connection_id)
        return web.json_response({})

    raise web.HTTPForbidden(reason=f"Connection {connection_id} not ready")


@docs(tags=["action-menu"], summary="Send an action menu to a connection")
@match_info_schema(ConnIdMatchInfoSchema())
@request_schema(SendMenuSchema())
async def actionmenu_send(request: web.BaseRequest):
    """
    Request handler for requesting a menu from the connection target.

    Args:
        request: aiohttp request object

    """
<<<<<<< HEAD
    context = request["context"]
=======
    context: AdminRequestContext = request["context"]
>>>>>>> 39066289
    connection_id = request.match_info["conn_id"]
    outbound_handler = request["outbound_message_router"]
    menu_json = await request.json()
    LOGGER.debug("Received send-menu request: %s %s", connection_id, menu_json)
    try:
        msg = Menu.deserialize(menu_json["menu"])
    except BaseModelError as err:
        LOGGER.exception("Exception deserializing menu: %s", err.roll_up)
        raise web.HTTPBadRequest(reason=err.roll_up) from err

    try:
        connection = await ConnRecord.retrieve_by_id(context, connection_id)
    except StorageNotFoundError as err:
        LOGGER.debug(
            "Connection not found for action menu send request: %s", connection_id
        )
        raise web.HTTPNotFound(reason=err.roll_up) from err

    if connection.is_ready:
        await outbound_handler(msg, connection_id=connection_id)
        return web.json_response({})

    raise web.HTTPForbidden(reason=f"Connection {connection_id} not ready")


async def register(app: web.Application):
    """Register routes."""

    app.add_routes(
        [
            web.post("/action-menu/{conn_id}/close", actionmenu_close),
            web.post("/action-menu/{conn_id}/fetch", actionmenu_fetch),
            web.post("/action-menu/{conn_id}/perform", actionmenu_perform),
            web.post("/action-menu/{conn_id}/request", actionmenu_request),
            web.post("/action-menu/{conn_id}/send-menu", actionmenu_send),
        ]
    )


def post_process_routes(app: web.Application):
    """Amend swagger API."""

    # Add top-level tags description
    if "tags" not in app._state["swagger_dict"]:
        app._state["swagger_dict"]["tags"] = []
    app._state["swagger_dict"]["tags"].append(
        {"name": "action-menu", "description": "Menu interaction over connection"}
    )<|MERGE_RESOLUTION|>--- conflicted
+++ resolved
@@ -90,11 +90,7 @@
         request: aiohttp request object
 
     """
-<<<<<<< HEAD
-    context = request["context"]
-=======
-    context: AdminRequestContext = request["context"]
->>>>>>> 39066289
+    context: AdminRequestContext = request["context"]
     connection_id = request.match_info["conn_id"]
 
     menu = await retrieve_connection_menu(connection_id, context)
@@ -121,11 +117,7 @@
         request: aiohttp request object
 
     """
-<<<<<<< HEAD
-    context = request["context"]
-=======
-    context: AdminRequestContext = request["context"]
->>>>>>> 39066289
+    context: AdminRequestContext = request["context"]
     connection_id = request.match_info["conn_id"]
 
     menu = await retrieve_connection_menu(connection_id, context)
@@ -144,11 +136,7 @@
         request: aiohttp request object
 
     """
-<<<<<<< HEAD
-    context = request["context"]
-=======
-    context: AdminRequestContext = request["context"]
->>>>>>> 39066289
+    context: AdminRequestContext = request["context"]
     connection_id = request.match_info["conn_id"]
     outbound_handler = request["outbound_message_router"]
     params = await request.json()
@@ -176,11 +164,7 @@
         request: aiohttp request object
 
     """
-<<<<<<< HEAD
-    context = request["context"]
-=======
-    context: AdminRequestContext = request["context"]
->>>>>>> 39066289
+    context: AdminRequestContext = request["context"]
     connection_id = request.match_info["conn_id"]
     outbound_handler = request["outbound_message_router"]
 
@@ -209,11 +193,7 @@
         request: aiohttp request object
 
     """
-<<<<<<< HEAD
-    context = request["context"]
-=======
-    context: AdminRequestContext = request["context"]
->>>>>>> 39066289
+    context: AdminRequestContext = request["context"]
     connection_id = request.match_info["conn_id"]
     outbound_handler = request["outbound_message_router"]
     menu_json = await request.json()
